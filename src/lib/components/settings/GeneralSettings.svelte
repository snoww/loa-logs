<script lang="ts">
    import { settings } from "$lib/utils/settings";
    import { invoke } from "@tauri-apps/api";
    import SettingItem from "./SettingItem.svelte";
    import { ifaceChangedStore } from "$lib/utils/stores";
    import { onMount } from "svelte";
    import { emit } from "@tauri-apps/api/event";

    let colorDropdownOpen = false;
    let networkDropdownOpen = false;
    let networkInterfaces: [string, string][];

    const handleColorDropdownFocusLoss = (event: FocusEvent) => {
        const relatedTarget = event.relatedTarget as HTMLElement;
        const currentTarget = event.currentTarget as HTMLElement;

        if (currentTarget.contains(relatedTarget)) return;
        colorDropdownOpen = false;
    };

    const handleColorDropdownClick = () => {
        colorDropdownOpen = !colorDropdownOpen;
    };

    const handleNetDropdownClick = () => {
        networkDropdownOpen = !networkDropdownOpen;
    };

    const handleNetDropdownFocusLoss = (event: FocusEvent) => {
        const relatedTarget = event.relatedTarget as HTMLElement;
        const currentTarget = event.currentTarget as HTMLElement;

        if (currentTarget.contains(relatedTarget)) return;
        networkDropdownOpen = false;
    };

    onMount(() => {
        (async () => {
            networkInterfaces = await invoke("get_network_interfaces");
            networkInterfaces = networkInterfaces.filter((iface) => iface[1] !== "0.0.0.0");
        })();
    });

    async function toggleAlwaysOnTop() {
        if ($settings.general.alwaysOnTop) {
            await invoke("enable_aot");
        } else {
            await invoke("disable_aot");
        }
    }
</script>

<div class="flex flex-col space-y-4 divide-y-[1px]">
    <div class="mt-4 flex flex-col space-y-2 px-2">
        <div class="relative pt-2" on:focusout={handleColorDropdownFocusLoss}>
            <div class="flex items-center">
                <button
                    id=""
                    class="bg-accent-800 inline-flex items-center rounded-lg px-2 py-2 text-center text-sm"
                    type="button"
                    on:click={handleColorDropdownClick}>
                    <svg class="h-4 w-4 fill-white" xmlns="http://www.w3.org/2000/svg" viewBox="0 96 960 960"
                        ><path
                            d="M480 996q-86.035 0-162.566-33.158t-133.825-90.451q-57.293-57.294-90.451-133.802Q60 662.08 60 576.062 60 487 93.196 410.724q33.196-76.275 91.5-133.25Q243 220.5 320.769 187.75 398.538 155 487.189 155q83.023 0 157.706 28.207 74.683 28.207 131.885 77.88 57.202 49.672 90.711 118.242Q901 447.9 901 527q0 112.5-62.75 184.5t-175.664 72H605.5q-17 0-29.5 13.25T563.5 827q0 25.447 10 36.224 10 10.776 10 32.276 0 40-28.55 70.25T480 996Zm0-420Zm-222.5 24.5q19.7 0 34.1-14.4Q306 571.7 306 552q0-19.7-14.4-34.1-14.4-14.4-34.1-14.4-19.7 0-34.1 14.4Q209 532.3 209 552q0 19.7 14.4 34.1 14.4 14.4 34.1 14.4Zm121-162q20.2 0 34.6-14.4 14.4-14.4 14.4-34.1 0-20.7-14.4-34.6-14.4-13.9-34.1-13.9-20.7 0-34.6 13.9-13.9 13.9-13.9 34.1 0 20.2 13.9 34.6 13.9 14.4 34.1 14.4Zm203.5 0q20.2 0 34.6-14.4Q631 409.7 631 390q0-20.7-14.4-34.6-14.4-13.9-34.1-13.9-20.7 0-34.6 13.9-13.9 13.9-13.9 34.1 0 20.2 13.9 34.6 13.9 14.4 34.1 14.4Zm123.5 162q19.7 0 34.1-14.4Q754 571.7 754 552q0-19.7-14.4-34.1-14.4-14.4-34.1-14.4-20.7 0-34.6 14.4Q657 532.3 657 552q0 19.7 13.9 34.1 13.9 14.4 34.6 14.4Zm-229.342 304q7.592 0 11.717-3.545Q492 897.41 492 888.938 492 874.5 477.25 865q-14.75-9.5-14.75-47.5 0-48.674 32.73-87.087Q527.96 692 576.25 692h86.25q74 0 110-43.75t36-115.25q0-131-97.843-208.25t-223.16-77.25q-140.595 0-238.296 95.919T151.5 576.479q0 136.521 95.211 232.271t229.447 95.75Z" /></svg>
                </button>
                <div class="ml-5">
                    <div class="text-gray-100">Accent Color</div>
                    <div class="text-xs text-gray-300">Set the accent color for the app</div>
                </div>
            </div>
            {#if colorDropdownOpen}
                <div id="dropdown" class="absolute -left-1 mt-2 w-28 cursor-pointer rounded-lg shadow">
                    <ul class="text-sm text-gray-200" aria-labelledby="dropdownDefaultButton">
                        <li>
                            <button
                                class="block w-full rounded-t-lg bg-red-800 px-4 py-2 text-left"
                                on:click={() => {
                                    $settings.general.accentColor = "theme-red";
                                    colorDropdownOpen = false;
                                }}>Red</button>
                        </li>
                        <li>
                            <button
                                class="block w-full bg-pink-800 px-4 py-2 text-left"
                                on:click={() => {
                                    $settings.general.accentColor = "theme-pink";
                                    colorDropdownOpen = false;
                                }}>Pink</button>
                        </li>
                        <li>
                            <button
                                class="block w-full bg-purple-800 px-4 py-2 text-left"
                                on:click={() => {
                                    $settings.general.accentColor = "theme-purple";
                                    colorDropdownOpen = false;
                                }}>Purple</button>
                        </li>
                        <li>
                            <button
                                class="block w-full bg-sky-800 px-4 py-2 text-left"
                                on:click={() => {
                                    $settings.general.accentColor = "theme-blue";
                                    colorDropdownOpen = false;
                                }}>Blue</button>
                        </li>
                        <li>
                            <button
                                class="block w-full bg-green-800 px-4 py-2 text-left"
                                on:click={() => {
                                    $settings.general.accentColor = "theme-green";
                                    colorDropdownOpen = false;
                                }}>Green</button>
                        </li>
                        <li>
                            <button
                                class="block w-full bg-yellow-400 px-4 py-2 text-left"
                                on:click={() => {
                                    $settings.general.accentColor = "theme-yellow";
                                    colorDropdownOpen = false;
                                }}>Yellow</button>
                        </li>
                        <li>
                            <button
                                class="block w-full rounded-b-lg bg-orange-500 px-4 py-2 text-left"
                                on:click={() => {
                                    $settings.general.accentColor = "theme-orange";
                                    colorDropdownOpen = false;
                                }}>Orange</button>
                        </li>
                    </ul>
                </div>
            {/if}
        </div>
        <SettingItem
            name="Show Names"
            description="Show player names if it's loaded. If disabled, it will show the class name (e.g. Arcanist)."
            bind:setting={$settings.general.showNames} />
        <SettingItem
            name="Show Gear Score"
            description="Show player's item level if it's loaded."
            bind:setting={$settings.general.showGearScore} />
        <SettingItem
            name="Show Esther"
            description="Show damage dealt by Esther skills in meter and log view."
            bind:setting={$settings.general.showEsther} />
        <label class="flex items-center">
            <input
                type="checkbox"
                bind:checked={$settings.general.bossOnlyDamage}
                on:change={() => {
                    emit("boss-only-damage-request", $settings.general.bossOnlyDamage);
                }}
                class="text-accent-500 h-5 w-5 rounded bg-zinc-700 focus:ring-0 focus:ring-offset-0" />
            <div class="ml-5">
                <div class="text-gray-100">Boss Only Damage</div>
                <div class="text-xs text-gray-300">Only track damage dealt to bosses.</div>
            </div>
        </label>
        <SettingItem
            name="Show Raid Difficulty"
            description={"Shows the difficulty of the raid."}
            bind:setting={$settings.general.showDifficulty} />
        <SettingItem
<<<<<<< HEAD
            name="Show Raid Gate"
            description={"Shows the gate of the raid."}
            bind:setting={$settings.general.showGate} />
        <!-- <SettingItem
            name="Show Date in Screenshot"
            description={'Shows the date of the encounter when taking screenshot'}
            bind:setting={$settings.general.showDate} /> -->
=======
            name="Show Tanked Tab"
            description={"Shows the damage taken by players."}
            bind:setting={$settings.general.showTanked} />
        <SettingItem
            name="Show Bosses Tab"
            description={"Shows the damage dealt by bosses and its skill breakdowns."}
            bind:setting={$settings.general.showBosses} />
>>>>>>> 130480dd
        <SettingItem
            name="Show Details Tab"
            description={"Shows an additional tab in meter for raw identity and stagger data."}
            bind:setting={$settings.general.showDetails} />
        <div class="">
            <label class="flex items-center">
                <input
                    type="checkbox"
                    bind:checked={$settings.general.alwaysOnTop}
                    on:change={toggleAlwaysOnTop}
                    class="text-accent-500 h-5 w-5 rounded bg-zinc-700 focus:ring-0 focus:ring-offset-0" />
                <div class="ml-5">
                    <div class="text-gray-100">Always on Top</div>
                    <div class="text-xs text-gray-300">Sets the live meter to always be on top of other windows.</div>
                </div>
            </label>
        </div>
        <SettingItem
            name="Hide Logo in Screenshot"
            description={'Hides the meter name "LOA Logs" in the screenshot.'}
            bind:setting={$settings.general.hideLogo} />
        <div>
            <label class="flex items-center">
                <input
                    type="checkbox"
                    bind:checked={$settings.general.autoIface}
                    on:change={() => {
                        $ifaceChangedStore = true;
                    }}
                    class="text-accent-500 h-5 w-5 rounded bg-zinc-700 focus:ring-0 focus:ring-offset-0" />
                <div class="ml-5">
                    <div class="text-gray-100">Auto Network Selection</div>
                    <div class="text-xs text-gray-300">
                        Automatically select network interface. If using a VPN, turn this off and select the VPN
                        interface.
                    </div>
                </div>
            </label>
        </div>
        {#if !$settings.general.autoIface}
            <div class="relative" on:focusout={handleNetDropdownFocusLoss}>
                <div class="flex items-center">
                    <div class="">
                        <div class="text-gray-100">Select Network Interface</div>
                        <div class="text-xs text-gray-300">
                            Select your network interface from the list that Lost Ark is running on.
                        </div>
                    </div>
                </div>
                <div class="flex items-baseline space-x-2">
                    <div>Interface:</div>
                    <!-- svelte-ignore a11y-click-events-have-key-events -->
                    <div
                        role="button"
                        tabindex="0"
                        class="mt-2 w-80 truncate rounded bg-zinc-700 p-1"
                        on:click={handleNetDropdownClick}>
                        <div class="px-2">
                            {#if $settings.general.ifDesc}
                                {$settings.general.ifDesc}
                            {:else}
                                No interface selected. Using default.
                            {/if}
                        </div>
                    </div>
                </div>
                {#if networkDropdownOpen}
                    <div
                        id="dropdown"
                        class="absolute left-[4.5rem] z-10 mt-1 flex w-80 cursor-pointer flex-col rounded bg-zinc-600 shadow">
                        <button
                            class="truncate rounded px-2 py-1 text-left text-sm text-gray-200 hover:bg-gray-700"
                            aria-labelledby="dropdownDefaultButton"
                            on:click={() => {
                                $settings.general.ifDesc = "Default Network Interface";
                                $settings.general.ip = "";
                                networkDropdownOpen = false;
                                $ifaceChangedStore = true;
                            }}>
                            Default Network Interface
                        </button>
                        {#each networkInterfaces as iface (iface)}
                            <button
                                class="truncate rounded px-2 py-1 text-left text-sm text-gray-200 hover:bg-gray-700"
                                aria-labelledby="dropdownDefaultButton"
                                on:click={() => {
                                    $settings.general.ifDesc = iface[0];
                                    $settings.general.ip = iface[1];
                                    networkDropdownOpen = false;
                                    $ifaceChangedStore = true;
                                }}>
                                {iface[0]}
                            </button>
                        {/each}
                    </div>
                {/if}
            </div>
            <div>
                <label class="flex items-center">
                    <input
                        type="number"
                        class="h-8 w-24 rounded-md bg-zinc-700 text-sm text-gray-300"
                        bind:value={$settings.general.port}
                        placeholder={$settings.general.port} />
                    <div class="ml-5">
                        <div class="text-gray-100">Port</div>
                        <div class="text-xs text-gray-300">Set custom port if not using default. Default is 6040.</div>
                    </div>
                </label>
            </div>
            <div>
                <label class="flex items-center">
                    <input
                        type="checkbox"
                        bind:checked={$settings.general.rawSocket}
                        on:change={() => {
                            $ifaceChangedStore = true;
                        }}
                        class="text-accent-500 h-5 w-5 rounded bg-zinc-700 focus:ring-0 focus:ring-offset-0" />
                    <div class="ml-5">
                        <div class="text-gray-100">Raw Socket</div>
                        <div class="text-xs text-gray-300">Enables raw socket capture. (manually restart as Admin)</div>
                    </div>
                </label>
            </div>
        {/if}
    </div>
</div>
<|MERGE_RESOLUTION|>--- conflicted
+++ resolved
@@ -1,308 +1,302 @@
-<script lang="ts">
-    import { settings } from "$lib/utils/settings";
-    import { invoke } from "@tauri-apps/api";
-    import SettingItem from "./SettingItem.svelte";
-    import { ifaceChangedStore } from "$lib/utils/stores";
-    import { onMount } from "svelte";
-    import { emit } from "@tauri-apps/api/event";
-
-    let colorDropdownOpen = false;
-    let networkDropdownOpen = false;
-    let networkInterfaces: [string, string][];
-
-    const handleColorDropdownFocusLoss = (event: FocusEvent) => {
-        const relatedTarget = event.relatedTarget as HTMLElement;
-        const currentTarget = event.currentTarget as HTMLElement;
-
-        if (currentTarget.contains(relatedTarget)) return;
-        colorDropdownOpen = false;
-    };
-
-    const handleColorDropdownClick = () => {
-        colorDropdownOpen = !colorDropdownOpen;
-    };
-
-    const handleNetDropdownClick = () => {
-        networkDropdownOpen = !networkDropdownOpen;
-    };
-
-    const handleNetDropdownFocusLoss = (event: FocusEvent) => {
-        const relatedTarget = event.relatedTarget as HTMLElement;
-        const currentTarget = event.currentTarget as HTMLElement;
-
-        if (currentTarget.contains(relatedTarget)) return;
-        networkDropdownOpen = false;
-    };
-
-    onMount(() => {
-        (async () => {
-            networkInterfaces = await invoke("get_network_interfaces");
-            networkInterfaces = networkInterfaces.filter((iface) => iface[1] !== "0.0.0.0");
-        })();
-    });
-
-    async function toggleAlwaysOnTop() {
-        if ($settings.general.alwaysOnTop) {
-            await invoke("enable_aot");
-        } else {
-            await invoke("disable_aot");
-        }
-    }
-</script>
-
-<div class="flex flex-col space-y-4 divide-y-[1px]">
-    <div class="mt-4 flex flex-col space-y-2 px-2">
-        <div class="relative pt-2" on:focusout={handleColorDropdownFocusLoss}>
-            <div class="flex items-center">
-                <button
-                    id=""
-                    class="bg-accent-800 inline-flex items-center rounded-lg px-2 py-2 text-center text-sm"
-                    type="button"
-                    on:click={handleColorDropdownClick}>
-                    <svg class="h-4 w-4 fill-white" xmlns="http://www.w3.org/2000/svg" viewBox="0 96 960 960"
-                        ><path
-                            d="M480 996q-86.035 0-162.566-33.158t-133.825-90.451q-57.293-57.294-90.451-133.802Q60 662.08 60 576.062 60 487 93.196 410.724q33.196-76.275 91.5-133.25Q243 220.5 320.769 187.75 398.538 155 487.189 155q83.023 0 157.706 28.207 74.683 28.207 131.885 77.88 57.202 49.672 90.711 118.242Q901 447.9 901 527q0 112.5-62.75 184.5t-175.664 72H605.5q-17 0-29.5 13.25T563.5 827q0 25.447 10 36.224 10 10.776 10 32.276 0 40-28.55 70.25T480 996Zm0-420Zm-222.5 24.5q19.7 0 34.1-14.4Q306 571.7 306 552q0-19.7-14.4-34.1-14.4-14.4-34.1-14.4-19.7 0-34.1 14.4Q209 532.3 209 552q0 19.7 14.4 34.1 14.4 14.4 34.1 14.4Zm121-162q20.2 0 34.6-14.4 14.4-14.4 14.4-34.1 0-20.7-14.4-34.6-14.4-13.9-34.1-13.9-20.7 0-34.6 13.9-13.9 13.9-13.9 34.1 0 20.2 13.9 34.6 13.9 14.4 34.1 14.4Zm203.5 0q20.2 0 34.6-14.4Q631 409.7 631 390q0-20.7-14.4-34.6-14.4-13.9-34.1-13.9-20.7 0-34.6 13.9-13.9 13.9-13.9 34.1 0 20.2 13.9 34.6 13.9 14.4 34.1 14.4Zm123.5 162q19.7 0 34.1-14.4Q754 571.7 754 552q0-19.7-14.4-34.1-14.4-14.4-34.1-14.4-20.7 0-34.6 14.4Q657 532.3 657 552q0 19.7 13.9 34.1 13.9 14.4 34.6 14.4Zm-229.342 304q7.592 0 11.717-3.545Q492 897.41 492 888.938 492 874.5 477.25 865q-14.75-9.5-14.75-47.5 0-48.674 32.73-87.087Q527.96 692 576.25 692h86.25q74 0 110-43.75t36-115.25q0-131-97.843-208.25t-223.16-77.25q-140.595 0-238.296 95.919T151.5 576.479q0 136.521 95.211 232.271t229.447 95.75Z" /></svg>
-                </button>
-                <div class="ml-5">
-                    <div class="text-gray-100">Accent Color</div>
-                    <div class="text-xs text-gray-300">Set the accent color for the app</div>
-                </div>
-            </div>
-            {#if colorDropdownOpen}
-                <div id="dropdown" class="absolute -left-1 mt-2 w-28 cursor-pointer rounded-lg shadow">
-                    <ul class="text-sm text-gray-200" aria-labelledby="dropdownDefaultButton">
-                        <li>
-                            <button
-                                class="block w-full rounded-t-lg bg-red-800 px-4 py-2 text-left"
-                                on:click={() => {
-                                    $settings.general.accentColor = "theme-red";
-                                    colorDropdownOpen = false;
-                                }}>Red</button>
-                        </li>
-                        <li>
-                            <button
-                                class="block w-full bg-pink-800 px-4 py-2 text-left"
-                                on:click={() => {
-                                    $settings.general.accentColor = "theme-pink";
-                                    colorDropdownOpen = false;
-                                }}>Pink</button>
-                        </li>
-                        <li>
-                            <button
-                                class="block w-full bg-purple-800 px-4 py-2 text-left"
-                                on:click={() => {
-                                    $settings.general.accentColor = "theme-purple";
-                                    colorDropdownOpen = false;
-                                }}>Purple</button>
-                        </li>
-                        <li>
-                            <button
-                                class="block w-full bg-sky-800 px-4 py-2 text-left"
-                                on:click={() => {
-                                    $settings.general.accentColor = "theme-blue";
-                                    colorDropdownOpen = false;
-                                }}>Blue</button>
-                        </li>
-                        <li>
-                            <button
-                                class="block w-full bg-green-800 px-4 py-2 text-left"
-                                on:click={() => {
-                                    $settings.general.accentColor = "theme-green";
-                                    colorDropdownOpen = false;
-                                }}>Green</button>
-                        </li>
-                        <li>
-                            <button
-                                class="block w-full bg-yellow-400 px-4 py-2 text-left"
-                                on:click={() => {
-                                    $settings.general.accentColor = "theme-yellow";
-                                    colorDropdownOpen = false;
-                                }}>Yellow</button>
-                        </li>
-                        <li>
-                            <button
-                                class="block w-full rounded-b-lg bg-orange-500 px-4 py-2 text-left"
-                                on:click={() => {
-                                    $settings.general.accentColor = "theme-orange";
-                                    colorDropdownOpen = false;
-                                }}>Orange</button>
-                        </li>
-                    </ul>
-                </div>
-            {/if}
-        </div>
-        <SettingItem
-            name="Show Names"
-            description="Show player names if it's loaded. If disabled, it will show the class name (e.g. Arcanist)."
-            bind:setting={$settings.general.showNames} />
-        <SettingItem
-            name="Show Gear Score"
-            description="Show player's item level if it's loaded."
-            bind:setting={$settings.general.showGearScore} />
-        <SettingItem
-            name="Show Esther"
-            description="Show damage dealt by Esther skills in meter and log view."
-            bind:setting={$settings.general.showEsther} />
-        <label class="flex items-center">
-            <input
-                type="checkbox"
-                bind:checked={$settings.general.bossOnlyDamage}
-                on:change={() => {
-                    emit("boss-only-damage-request", $settings.general.bossOnlyDamage);
-                }}
-                class="text-accent-500 h-5 w-5 rounded bg-zinc-700 focus:ring-0 focus:ring-offset-0" />
-            <div class="ml-5">
-                <div class="text-gray-100">Boss Only Damage</div>
-                <div class="text-xs text-gray-300">Only track damage dealt to bosses.</div>
-            </div>
-        </label>
-        <SettingItem
-            name="Show Raid Difficulty"
-            description={"Shows the difficulty of the raid."}
-            bind:setting={$settings.general.showDifficulty} />
-        <SettingItem
-<<<<<<< HEAD
-            name="Show Raid Gate"
-            description={"Shows the gate of the raid."}
-            bind:setting={$settings.general.showGate} />
-        <!-- <SettingItem
-            name="Show Date in Screenshot"
-            description={'Shows the date of the encounter when taking screenshot'}
-            bind:setting={$settings.general.showDate} /> -->
-=======
-            name="Show Tanked Tab"
-            description={"Shows the damage taken by players."}
-            bind:setting={$settings.general.showTanked} />
-        <SettingItem
-            name="Show Bosses Tab"
-            description={"Shows the damage dealt by bosses and its skill breakdowns."}
-            bind:setting={$settings.general.showBosses} />
->>>>>>> 130480dd
-        <SettingItem
-            name="Show Details Tab"
-            description={"Shows an additional tab in meter for raw identity and stagger data."}
-            bind:setting={$settings.general.showDetails} />
-        <div class="">
-            <label class="flex items-center">
-                <input
-                    type="checkbox"
-                    bind:checked={$settings.general.alwaysOnTop}
-                    on:change={toggleAlwaysOnTop}
-                    class="text-accent-500 h-5 w-5 rounded bg-zinc-700 focus:ring-0 focus:ring-offset-0" />
-                <div class="ml-5">
-                    <div class="text-gray-100">Always on Top</div>
-                    <div class="text-xs text-gray-300">Sets the live meter to always be on top of other windows.</div>
-                </div>
-            </label>
-        </div>
-        <SettingItem
-            name="Hide Logo in Screenshot"
-            description={'Hides the meter name "LOA Logs" in the screenshot.'}
-            bind:setting={$settings.general.hideLogo} />
-        <div>
-            <label class="flex items-center">
-                <input
-                    type="checkbox"
-                    bind:checked={$settings.general.autoIface}
-                    on:change={() => {
-                        $ifaceChangedStore = true;
-                    }}
-                    class="text-accent-500 h-5 w-5 rounded bg-zinc-700 focus:ring-0 focus:ring-offset-0" />
-                <div class="ml-5">
-                    <div class="text-gray-100">Auto Network Selection</div>
-                    <div class="text-xs text-gray-300">
-                        Automatically select network interface. If using a VPN, turn this off and select the VPN
-                        interface.
-                    </div>
-                </div>
-            </label>
-        </div>
-        {#if !$settings.general.autoIface}
-            <div class="relative" on:focusout={handleNetDropdownFocusLoss}>
-                <div class="flex items-center">
-                    <div class="">
-                        <div class="text-gray-100">Select Network Interface</div>
-                        <div class="text-xs text-gray-300">
-                            Select your network interface from the list that Lost Ark is running on.
-                        </div>
-                    </div>
-                </div>
-                <div class="flex items-baseline space-x-2">
-                    <div>Interface:</div>
-                    <!-- svelte-ignore a11y-click-events-have-key-events -->
-                    <div
-                        role="button"
-                        tabindex="0"
-                        class="mt-2 w-80 truncate rounded bg-zinc-700 p-1"
-                        on:click={handleNetDropdownClick}>
-                        <div class="px-2">
-                            {#if $settings.general.ifDesc}
-                                {$settings.general.ifDesc}
-                            {:else}
-                                No interface selected. Using default.
-                            {/if}
-                        </div>
-                    </div>
-                </div>
-                {#if networkDropdownOpen}
-                    <div
-                        id="dropdown"
-                        class="absolute left-[4.5rem] z-10 mt-1 flex w-80 cursor-pointer flex-col rounded bg-zinc-600 shadow">
-                        <button
-                            class="truncate rounded px-2 py-1 text-left text-sm text-gray-200 hover:bg-gray-700"
-                            aria-labelledby="dropdownDefaultButton"
-                            on:click={() => {
-                                $settings.general.ifDesc = "Default Network Interface";
-                                $settings.general.ip = "";
-                                networkDropdownOpen = false;
-                                $ifaceChangedStore = true;
-                            }}>
-                            Default Network Interface
-                        </button>
-                        {#each networkInterfaces as iface (iface)}
-                            <button
-                                class="truncate rounded px-2 py-1 text-left text-sm text-gray-200 hover:bg-gray-700"
-                                aria-labelledby="dropdownDefaultButton"
-                                on:click={() => {
-                                    $settings.general.ifDesc = iface[0];
-                                    $settings.general.ip = iface[1];
-                                    networkDropdownOpen = false;
-                                    $ifaceChangedStore = true;
-                                }}>
-                                {iface[0]}
-                            </button>
-                        {/each}
-                    </div>
-                {/if}
-            </div>
-            <div>
-                <label class="flex items-center">
-                    <input
-                        type="number"
-                        class="h-8 w-24 rounded-md bg-zinc-700 text-sm text-gray-300"
-                        bind:value={$settings.general.port}
-                        placeholder={$settings.general.port} />
-                    <div class="ml-5">
-                        <div class="text-gray-100">Port</div>
-                        <div class="text-xs text-gray-300">Set custom port if not using default. Default is 6040.</div>
-                    </div>
-                </label>
-            </div>
-            <div>
-                <label class="flex items-center">
-                    <input
-                        type="checkbox"
-                        bind:checked={$settings.general.rawSocket}
-                        on:change={() => {
-                            $ifaceChangedStore = true;
-                        }}
-                        class="text-accent-500 h-5 w-5 rounded bg-zinc-700 focus:ring-0 focus:ring-offset-0" />
-                    <div class="ml-5">
-                        <div class="text-gray-100">Raw Socket</div>
-                        <div class="text-xs text-gray-300">Enables raw socket capture. (manually restart as Admin)</div>
-                    </div>
-                </label>
-            </div>
-        {/if}
-    </div>
-</div>
+<script lang="ts">
+    import { settings } from "$lib/utils/settings";
+    import { invoke } from "@tauri-apps/api";
+    import SettingItem from "./SettingItem.svelte";
+    import { ifaceChangedStore } from "$lib/utils/stores";
+    import { onMount } from "svelte";
+    import { emit } from "@tauri-apps/api/event";
+
+    let colorDropdownOpen = false;
+    let networkDropdownOpen = false;
+    let networkInterfaces: [string, string][];
+
+    const handleColorDropdownFocusLoss = (event: FocusEvent) => {
+        const relatedTarget = event.relatedTarget as HTMLElement;
+        const currentTarget = event.currentTarget as HTMLElement;
+
+        if (currentTarget.contains(relatedTarget)) return;
+        colorDropdownOpen = false;
+    };
+
+    const handleColorDropdownClick = () => {
+        colorDropdownOpen = !colorDropdownOpen;
+    };
+
+    const handleNetDropdownClick = () => {
+        networkDropdownOpen = !networkDropdownOpen;
+    };
+
+    const handleNetDropdownFocusLoss = (event: FocusEvent) => {
+        const relatedTarget = event.relatedTarget as HTMLElement;
+        const currentTarget = event.currentTarget as HTMLElement;
+
+        if (currentTarget.contains(relatedTarget)) return;
+        networkDropdownOpen = false;
+    };
+
+    onMount(() => {
+        (async () => {
+            networkInterfaces = await invoke("get_network_interfaces");
+            networkInterfaces = networkInterfaces.filter((iface) => iface[1] !== "0.0.0.0");
+        })();
+    });
+
+    async function toggleAlwaysOnTop() {
+        if ($settings.general.alwaysOnTop) {
+            await invoke("enable_aot");
+        } else {
+            await invoke("disable_aot");
+        }
+    }
+</script>
+
+<div class="flex flex-col space-y-4 divide-y-[1px]">
+    <div class="mt-4 flex flex-col space-y-2 px-2">
+        <div class="relative pt-2" on:focusout={handleColorDropdownFocusLoss}>
+            <div class="flex items-center">
+                <button
+                    id=""
+                    class="bg-accent-800 inline-flex items-center rounded-lg px-2 py-2 text-center text-sm"
+                    type="button"
+                    on:click={handleColorDropdownClick}>
+                    <svg class="h-4 w-4 fill-white" xmlns="http://www.w3.org/2000/svg" viewBox="0 96 960 960"
+                        ><path
+                            d="M480 996q-86.035 0-162.566-33.158t-133.825-90.451q-57.293-57.294-90.451-133.802Q60 662.08 60 576.062 60 487 93.196 410.724q33.196-76.275 91.5-133.25Q243 220.5 320.769 187.75 398.538 155 487.189 155q83.023 0 157.706 28.207 74.683 28.207 131.885 77.88 57.202 49.672 90.711 118.242Q901 447.9 901 527q0 112.5-62.75 184.5t-175.664 72H605.5q-17 0-29.5 13.25T563.5 827q0 25.447 10 36.224 10 10.776 10 32.276 0 40-28.55 70.25T480 996Zm0-420Zm-222.5 24.5q19.7 0 34.1-14.4Q306 571.7 306 552q0-19.7-14.4-34.1-14.4-14.4-34.1-14.4-19.7 0-34.1 14.4Q209 532.3 209 552q0 19.7 14.4 34.1 14.4 14.4 34.1 14.4Zm121-162q20.2 0 34.6-14.4 14.4-14.4 14.4-34.1 0-20.7-14.4-34.6-14.4-13.9-34.1-13.9-20.7 0-34.6 13.9-13.9 13.9-13.9 34.1 0 20.2 13.9 34.6 13.9 14.4 34.1 14.4Zm203.5 0q20.2 0 34.6-14.4Q631 409.7 631 390q0-20.7-14.4-34.6-14.4-13.9-34.1-13.9-20.7 0-34.6 13.9-13.9 13.9-13.9 34.1 0 20.2 13.9 34.6 13.9 14.4 34.1 14.4Zm123.5 162q19.7 0 34.1-14.4Q754 571.7 754 552q0-19.7-14.4-34.1-14.4-14.4-34.1-14.4-20.7 0-34.6 14.4Q657 532.3 657 552q0 19.7 13.9 34.1 13.9 14.4 34.6 14.4Zm-229.342 304q7.592 0 11.717-3.545Q492 897.41 492 888.938 492 874.5 477.25 865q-14.75-9.5-14.75-47.5 0-48.674 32.73-87.087Q527.96 692 576.25 692h86.25q74 0 110-43.75t36-115.25q0-131-97.843-208.25t-223.16-77.25q-140.595 0-238.296 95.919T151.5 576.479q0 136.521 95.211 232.271t229.447 95.75Z" /></svg>
+                </button>
+                <div class="ml-5">
+                    <div class="text-gray-100">Accent Color</div>
+                    <div class="text-xs text-gray-300">Set the accent color for the app</div>
+                </div>
+            </div>
+            {#if colorDropdownOpen}
+                <div id="dropdown" class="absolute -left-1 mt-2 w-28 cursor-pointer rounded-lg shadow">
+                    <ul class="text-sm text-gray-200" aria-labelledby="dropdownDefaultButton">
+                        <li>
+                            <button
+                                class="block w-full rounded-t-lg bg-red-800 px-4 py-2 text-left"
+                                on:click={() => {
+                                    $settings.general.accentColor = "theme-red";
+                                    colorDropdownOpen = false;
+                                }}>Red</button>
+                        </li>
+                        <li>
+                            <button
+                                class="block w-full bg-pink-800 px-4 py-2 text-left"
+                                on:click={() => {
+                                    $settings.general.accentColor = "theme-pink";
+                                    colorDropdownOpen = false;
+                                }}>Pink</button>
+                        </li>
+                        <li>
+                            <button
+                                class="block w-full bg-purple-800 px-4 py-2 text-left"
+                                on:click={() => {
+                                    $settings.general.accentColor = "theme-purple";
+                                    colorDropdownOpen = false;
+                                }}>Purple</button>
+                        </li>
+                        <li>
+                            <button
+                                class="block w-full bg-sky-800 px-4 py-2 text-left"
+                                on:click={() => {
+                                    $settings.general.accentColor = "theme-blue";
+                                    colorDropdownOpen = false;
+                                }}>Blue</button>
+                        </li>
+                        <li>
+                            <button
+                                class="block w-full bg-green-800 px-4 py-2 text-left"
+                                on:click={() => {
+                                    $settings.general.accentColor = "theme-green";
+                                    colorDropdownOpen = false;
+                                }}>Green</button>
+                        </li>
+                        <li>
+                            <button
+                                class="block w-full bg-yellow-400 px-4 py-2 text-left"
+                                on:click={() => {
+                                    $settings.general.accentColor = "theme-yellow";
+                                    colorDropdownOpen = false;
+                                }}>Yellow</button>
+                        </li>
+                        <li>
+                            <button
+                                class="block w-full rounded-b-lg bg-orange-500 px-4 py-2 text-left"
+                                on:click={() => {
+                                    $settings.general.accentColor = "theme-orange";
+                                    colorDropdownOpen = false;
+                                }}>Orange</button>
+                        </li>
+                    </ul>
+                </div>
+            {/if}
+        </div>
+        <SettingItem
+            name="Show Names"
+            description="Show player names if it's loaded. If disabled, it will show the class name (e.g. Arcanist)."
+            bind:setting={$settings.general.showNames} />
+        <SettingItem
+            name="Show Gear Score"
+            description="Show player's item level if it's loaded."
+            bind:setting={$settings.general.showGearScore} />
+        <SettingItem
+            name="Show Esther"
+            description="Show damage dealt by Esther skills in meter and log view."
+            bind:setting={$settings.general.showEsther} />
+        <label class="flex items-center">
+            <input
+                type="checkbox"
+                bind:checked={$settings.general.bossOnlyDamage}
+                on:change={() => {
+                    emit("boss-only-damage-request", $settings.general.bossOnlyDamage);
+                }}
+                class="text-accent-500 h-5 w-5 rounded bg-zinc-700 focus:ring-0 focus:ring-offset-0" />
+            <div class="ml-5">
+                <div class="text-gray-100">Boss Only Damage</div>
+                <div class="text-xs text-gray-300">Only track damage dealt to bosses.</div>
+            </div>
+        </label>
+        <SettingItem
+            name="Show Raid Difficulty"
+            description={"Shows the difficulty of the raid."}
+            bind:setting={$settings.general.showDifficulty} />
+        <SettingItem
+            name="Show Raid Gate"
+            description={"Shows the gate of the raid."}
+            bind:setting={$settings.general.showGate} />
+        <SettingItem
+            name="Show Tanked Tab"
+            description={"Shows the damage taken by players."}
+            bind:setting={$settings.general.showTanked} />
+        <SettingItem
+            name="Show Bosses Tab"
+            description={"Shows the damage dealt by bosses and its skill breakdowns."}
+            bind:setting={$settings.general.showBosses} />
+        <SettingItem
+            name="Show Details Tab"
+            description={"Shows an additional tab in meter for raw identity and stagger data."}
+            bind:setting={$settings.general.showDetails} />
+        <div class="">
+            <label class="flex items-center">
+                <input
+                    type="checkbox"
+                    bind:checked={$settings.general.alwaysOnTop}
+                    on:change={toggleAlwaysOnTop}
+                    class="text-accent-500 h-5 w-5 rounded bg-zinc-700 focus:ring-0 focus:ring-offset-0" />
+                <div class="ml-5">
+                    <div class="text-gray-100">Always on Top</div>
+                    <div class="text-xs text-gray-300">Sets the live meter to always be on top of other windows.</div>
+                </div>
+            </label>
+        </div>
+        <SettingItem
+            name="Hide Logo in Screenshot"
+            description={'Hides the meter name "LOA Logs" in the screenshot.'}
+            bind:setting={$settings.general.hideLogo} />
+        <div>
+            <label class="flex items-center">
+                <input
+                    type="checkbox"
+                    bind:checked={$settings.general.autoIface}
+                    on:change={() => {
+                        $ifaceChangedStore = true;
+                    }}
+                    class="text-accent-500 h-5 w-5 rounded bg-zinc-700 focus:ring-0 focus:ring-offset-0" />
+                <div class="ml-5">
+                    <div class="text-gray-100">Auto Network Selection</div>
+                    <div class="text-xs text-gray-300">
+                        Automatically select network interface. If using a VPN, turn this off and select the VPN
+                        interface.
+                    </div>
+                </div>
+            </label>
+        </div>
+        {#if !$settings.general.autoIface}
+            <div class="relative" on:focusout={handleNetDropdownFocusLoss}>
+                <div class="flex items-center">
+                    <div class="">
+                        <div class="text-gray-100">Select Network Interface</div>
+                        <div class="text-xs text-gray-300">
+                            Select your network interface from the list that Lost Ark is running on.
+                        </div>
+                    </div>
+                </div>
+                <div class="flex items-baseline space-x-2">
+                    <div>Interface:</div>
+                    <!-- svelte-ignore a11y-click-events-have-key-events -->
+                    <div
+                        role="button"
+                        tabindex="0"
+                        class="mt-2 w-80 truncate rounded bg-zinc-700 p-1"
+                        on:click={handleNetDropdownClick}>
+                        <div class="px-2">
+                            {#if $settings.general.ifDesc}
+                                {$settings.general.ifDesc}
+                            {:else}
+                                No interface selected. Using default.
+                            {/if}
+                        </div>
+                    </div>
+                </div>
+                {#if networkDropdownOpen}
+                    <div
+                        id="dropdown"
+                        class="absolute left-[4.5rem] z-10 mt-1 flex w-80 cursor-pointer flex-col rounded bg-zinc-600 shadow">
+                        <button
+                            class="truncate rounded px-2 py-1 text-left text-sm text-gray-200 hover:bg-gray-700"
+                            aria-labelledby="dropdownDefaultButton"
+                            on:click={() => {
+                                $settings.general.ifDesc = "Default Network Interface";
+                                $settings.general.ip = "";
+                                networkDropdownOpen = false;
+                                $ifaceChangedStore = true;
+                            }}>
+                            Default Network Interface
+                        </button>
+                        {#each networkInterfaces as iface (iface)}
+                            <button
+                                class="truncate rounded px-2 py-1 text-left text-sm text-gray-200 hover:bg-gray-700"
+                                aria-labelledby="dropdownDefaultButton"
+                                on:click={() => {
+                                    $settings.general.ifDesc = iface[0];
+                                    $settings.general.ip = iface[1];
+                                    networkDropdownOpen = false;
+                                    $ifaceChangedStore = true;
+                                }}>
+                                {iface[0]}
+                            </button>
+                        {/each}
+                    </div>
+                {/if}
+            </div>
+            <div>
+                <label class="flex items-center">
+                    <input
+                        type="number"
+                        class="h-8 w-24 rounded-md bg-zinc-700 text-sm text-gray-300"
+                        bind:value={$settings.general.port}
+                        placeholder={$settings.general.port} />
+                    <div class="ml-5">
+                        <div class="text-gray-100">Port</div>
+                        <div class="text-xs text-gray-300">Set custom port if not using default. Default is 6040.</div>
+                    </div>
+                </label>
+            </div>
+            <div>
+                <label class="flex items-center">
+                    <input
+                        type="checkbox"
+                        bind:checked={$settings.general.rawSocket}
+                        on:change={() => {
+                            $ifaceChangedStore = true;
+                        }}
+                        class="text-accent-500 h-5 w-5 rounded bg-zinc-700 focus:ring-0 focus:ring-offset-0" />
+                    <div class="ml-5">
+                        <div class="text-gray-100">Raw Socket</div>
+                        <div class="text-xs text-gray-300">Enables raw socket capture. (manually restart as Admin)</div>
+                    </div>
+                </label>
+            </div>
+        {/if}
+    </div>
+</div>