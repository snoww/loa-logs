--- conflicted
+++ resolved
@@ -20,100 +20,10 @@
     "shortDescription": "LOA Logs",
     "licenseFile": "../LICENSE"
   },
-<<<<<<< HEAD
-  "tauri": {
-    "allowlist": {
-      "all": false,
-      "window": {
-        "startDragging": true,
-        "setAlwaysOnTop": true,
-        "setIgnoreCursorEvents": true,
-        "show": true,
-        "hide": true,
-        "maximize": true,
-        "minimize": true,
-        "unminimize": true,
-        "unmaximize": true,
-        "setFocus": true
-      },
-      "clipboard": {
-        "all": true
-      },
-      "shell": {
-        "open": ".+"
-      },
-      "process": {
-        "relaunch": true
-      },
-      "fs": {
-        "readFile": true,
-        "copyFile": true,
-        "scope": ["**"]
-      },
-      "path": {
-        "all": true
-      },
-      "globalShortcut": {
-        "all": true
-      },
-      "http": {
-        "all": true,
-        "request": true,
-        "scope": ["https://*"]
-      }
-    },
-    "bundle": {
-      "active": true,
-      "category": "Utility",
-      "copyright": "GNU General Public License v3.0",
-      "resources": [
-        "meter-data/*.json"
-      ],
-      "icon": [
-        "icons/icon.ico"
-      ],
-      "identifier": "xyz.snow",
-      "longDescription": "LOA Logs - Modern DPS Meter for Lost Ark written in Rust.",
-      "macOS": {
-        "entitlements": null,
-        "exceptionDomain": "",
-        "frameworks": [],
-        "providerShortName": null,
-        "signingIdentity": null
-      },
-      "shortDescription": "LOA Logs",
-      "targets": [
-        "deb",
-        "nsis",
-        "updater"
-      ],
-      "windows": {
-        "webviewInstallMode": {
-          "type": "embedBootstrapper"
-        },
-        "certificateThumbprint": null,
-        "digestAlgorithm": "sha256",
-        "timestampUrl": "",
-        "nsis": {
-          "template": "./nsis/installer.nsi",
-          "license": "../LICENSE",
-          "installerIcon": "icons/icon.ico"
-        }
-      }
-    },
-    "systemTray": {
-      "iconPath": "icons/icon.png",
-      "iconAsTemplate": true
-    },
-    "security": {
-      "csp": "default-src *; img-src 'self' https: data:; style-src 'self' 'unsafe-inline'; font-src 'self' data:"
-    },
-=======
   "productName": "LOA Logs",
   "version": "1.32.5",
   "identifier": "xyz.snow",
   "plugins": {
->>>>>>> 83e951f6
     "updater": {
       "pubkey": "dW50cnVzdGVkIGNvbW1lbnQ6IG1pbmlzaWduIHB1YmxpYyBrZXk6IDZEODU5MzNEODY0ODg0REEKUldUYWhFaUdQWk9GYlczc3VSODJPK01RRTlYUER6NzU0eDE1WDYwcmJsY1d4d2EwblZHNlJ4dW8K",
       "endpoints": [
