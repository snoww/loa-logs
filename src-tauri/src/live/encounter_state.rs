use crate::api::{GetCharacterInfoArgs, StatsApi};
use crate::data::*;
use crate::database::Repository;
use crate::database::models::InsertEncounterArgs;
use crate::live::entity_tracker::{Entity, EntityTracker};
use crate::live::skill_tracker::SkillTracker;
use crate::live::status_tracker::StatusEffectDetails;
use crate::live::utils::*;
use crate::models::*;
use crate::utils::{get_class_from_id, get_player_spec, is_support_class};
use chrono::Utc;
use hashbrown::HashMap;
use log::{info, warn};
use meter_core::packets::common::SkillMoveOptionData;
use meter_core::packets::structures::SkillCooldownStruct;
use rsntp::SntpClient;
use std::cmp::max;
use std::default::Default;
use tauri::{AppHandle, Emitter, Manager};
use tokio::task;

#[derive(Debug)]
pub struct EncounterState {
    pub app: AppHandle,
    pub encounter: Encounter,
    pub resetting: bool,
    pub boss_dead_update: bool,
    pub saved: bool,

    pub raid_clear: bool,

    damage_log: HashMap<String, Vec<(i64, i64)>>,
    cast_log: HashMap<String, HashMap<u32, Vec<i32>>>,

    boss_hp_log: HashMap<String, Vec<BossHpLog>>,

    // item_id -> count
    battle_item_tracker: HashMap<u32, u32>,
    // buff_id -> count
    crowd_control_tracker: HashMap<u32, u32>,

    pub party_info: Vec<Vec<String>>,
    pub raid_difficulty: Option<String>,
    pub boss_only_damage: bool,
    pub region: Option<String>,

    sntp_client: SntpClient,
    ntp_fight_start: i64,

    pub rdps_valid: bool,

    pub skill_tracker: SkillTracker,

    custom_id_map: HashMap<u32, u32>,

    pub damage_is_valid: bool,
}

impl EncounterState {
    pub fn new(window: AppHandle) -> EncounterState {
        EncounterState {
            app: window,
            encounter: Encounter::default(),
            resetting: false,
            raid_clear: false,
            boss_dead_update: false,
            saved: false,

            damage_log: HashMap::new(),
            boss_hp_log: HashMap::new(),
            cast_log: HashMap::new(),
            battle_item_tracker: HashMap::new(),
            crowd_control_tracker: HashMap::new(),

            party_info: Vec::new(),
            raid_difficulty: None,
            boss_only_damage: false,
            region: None,

            sntp_client: SntpClient::new(),
            ntp_fight_start: 0,

            // todo
            rdps_valid: false,

            skill_tracker: SkillTracker::new(),

            custom_id_map: HashMap::new(),

            damage_is_valid: true,
        }
    }

    // keep all player entities, reset all stats
    pub fn soft_reset(&mut self, keep_bosses: bool) {
        let clone = self.encounter.clone();

        self.encounter.fight_start = 0;
        self.encounter.boss_only_damage = self.boss_only_damage;
        self.encounter.entities = HashMap::new();
        self.encounter.current_boss_name = "".to_string();
        self.encounter.encounter_damage_stats = Default::default();
        self.raid_clear = false;

        self.damage_log = HashMap::new();
        self.cast_log = HashMap::new();
        self.boss_hp_log = HashMap::new();
        self.battle_item_tracker = HashMap::new();
        self.crowd_control_tracker = HashMap::new();
        self.party_info = Vec::new();

        self.ntp_fight_start = 0;

        self.rdps_valid = false;

        self.skill_tracker = SkillTracker::new();

        self.custom_id_map = HashMap::new();

        for (key, entity) in clone.entities.into_iter().filter(|(_, e)| {
            e.entity_type == EntityType::Player
                || (keep_bosses && e.entity_type == EntityType::Boss)
        }) {
            self.encounter.entities.insert(
                key,
                EncounterEntity {
                    name: entity.name,
                    id: entity.id,
                    character_id: entity.character_id,
                    npc_id: entity.npc_id,
                    class: entity.class,
                    class_id: entity.class_id,
                    entity_type: entity.entity_type,
                    gear_score: entity.gear_score,
                    max_hp: entity.max_hp,
                    current_hp: entity.max_hp,
                    is_dead: entity.is_dead,
                    ..Default::default()
                },
            );
        }
    }

    // update local player as we get more info
    pub fn update_local_player(&mut self, entity: &Entity) {
        // we replace the existing local player if it exists, since its name might have changed (from hex or "You" to character name)
        if let Some(mut local) = self.encounter.entities.remove(&self.encounter.local_player) {
            // update local player name, insert back into encounter
            self.encounter.local_player.clone_from(&entity.name);
            update_player_entity(&mut local, entity);
            self.encounter
                .entities
                .insert(self.encounter.local_player.clone(), local);
        } else {
            // cannot find old local player by name, so we look by local player's entity id
            // this can happen when the user started meter late
            let old_local = self
                .encounter
                .entities
                .iter()
                .find(|(_, e)| e.id == entity.id)
                .map(|(key, _)| key.clone());

            // if we find the old local player, we update its name and insert back into encounter
            if let Some(old_local) = old_local {
                let mut new_local = self.encounter.entities[&old_local].clone();
                update_player_entity(&mut new_local, entity);
                self.encounter.entities.remove(&old_local);
                self.encounter.local_player.clone_from(&entity.name);
                self.encounter
                    .entities
                    .insert(self.encounter.local_player.clone(), new_local);
            }
        }
    }

    pub fn on_init_env(&mut self, entity: Entity) {
        // if not already saved to db, we save again
        if !self.saved && !self.encounter.current_boss_name.is_empty() {
            self.save_to_db(false);
        }

        // replace or insert local player
        if let Some(mut local_player) = self.encounter.entities.remove(&self.encounter.local_player)
        {
            update_player_entity(&mut local_player, &entity);
            self.encounter
                .entities
                .insert(entity.name.clone(), local_player);
        } else {
            let entity = encounter_entity_from_entity(&entity);
            self.encounter.entities.insert(entity.name.clone(), entity);
        }
        self.encounter.local_player = entity.name;
    }

    pub fn on_transit(&mut self) {
        // remove unrelated entities
        self.encounter.entities.retain(|_, e| {
            e.name == self.encounter.local_player || e.damage_stats.damage_dealt > 0
        });

        self.app
            .emit("zone-change", "")
            .expect("failed to emit zone-change");

        self.soft_reset(false);
    }

    pub fn on_phase_transition(&mut self, phase_code: i32) {
        self.app
            .emit("phase-transition", phase_code)
            .expect("failed to emit phase-transition");

        match phase_code {
            0 | 2 | 3 | 4 => {
                if !self.encounter.current_boss_name.is_empty() {
                    self.save_to_db(false);
                    self.saved = true;
                }
                self.resetting = true;
            }
            _ => (),
        }
    }

    // replace local player
    pub fn on_init_pc(&mut self, entity: Entity, hp: i64, max_hp: i64) {
        self.encounter.entities.remove(&self.encounter.local_player);
        self.encounter.local_player.clone_from(&entity.name);
        let mut player = encounter_entity_from_entity(&entity);
        player.current_hp = hp;
        player.max_hp = max_hp;
        self.encounter.entities.insert(player.name.clone(), player);
    }

    // add or update player to encounter
    pub fn on_new_pc(&mut self, entity: Entity, hp: i64, max_hp: i64) {
        self.encounter
            .entities
            .entry(entity.name.clone())
            .and_modify(|player| {
                player.id = entity.id;
                player.gear_score = entity.gear_level;
                player.current_hp = hp;
                if max_hp > 0 {
                    player.max_hp = max_hp;
                }
                if entity.character_id > 0 {
                    player.character_id = entity.character_id;
                }
            })
            .or_insert_with(|| {
                let mut player = encounter_entity_from_entity(&entity);
                player.current_hp = hp;
                player.max_hp = max_hp;
                player
            });
    }

    // add or update npc to encounter
    // we set current boss if npc matches criteria
    pub fn on_new_npc(&mut self, entity: Entity, hp: i64, max_hp: i64) {
        let entity_name = entity.name.clone();
        self.encounter
            .entities
            .entry(entity_name.clone())
            .and_modify(|e| {
                if entity.entity_type != EntityType::Boss && e.entity_type != EntityType::Boss {
                    e.npc_id = entity.npc_id;
                    e.id = entity.id;
                    e.current_hp = hp;
                    e.max_hp = max_hp;
                } else if entity.entity_type == EntityType::Boss && e.entity_type == EntityType::Npc
                {
                    e.entity_type = EntityType::Boss;
                    e.npc_id = entity.npc_id;
                    e.id = entity.id;
                    e.current_hp = hp;
                    e.max_hp = max_hp;
                }
            })
            .or_insert_with(|| {
                let mut npc = encounter_entity_from_entity(&entity);
                npc.current_hp = hp;
                npc.max_hp = max_hp;
                npc
            });

        if let Some(npc) = self.encounter.entities.get(&entity_name)
            && npc.entity_type == EntityType::Boss
        {
            // if current encounter has no boss, we set the boss
            // if current encounter has a boss, we check if new boss has more max hp, or if current boss is dead
            self.encounter.current_boss_name = if self
                .encounter
                .entities
                .get(&self.encounter.current_boss_name)
                .is_none_or(|boss| npc.max_hp >= boss.max_hp || boss.is_dead)
            {
                entity_name
            } else {
                self.encounter.current_boss_name.clone()
            };
        }
    }

    pub fn on_death(&mut self, dead_entity: &Entity) {
        // get current boss hp
        let boss_hp = self
            .encounter
            .entities
            .get(&self.encounter.current_boss_name)
            .map(|b| b.current_hp)
            .unwrap_or_default();

        let entity = self
            .encounter
            .entities
            .entry(dead_entity.name.clone())
            .or_insert_with(|| encounter_entity_from_entity(dead_entity));

        if (dead_entity.entity_type != EntityType::Player
            && dead_entity.entity_type != EntityType::Boss)
            || entity.id != dead_entity.id
            || (entity.entity_type == EntityType::Boss && entity.npc_id != dead_entity.npc_id)
        {
            return;
        }

        if entity.entity_type == EntityType::Boss
            && dead_entity.entity_type == EntityType::Boss
            && entity.name == self.encounter.current_boss_name
            && !entity.is_dead
        {
            self.boss_dead_update = true;
        }

        entity.current_hp = 0;
        entity.is_dead = true;
        entity.damage_stats.deaths += 1;
        entity.damage_stats.death_time = Utc::now().timestamp_millis();
        // record boss hp at time of death
        entity.damage_stats.boss_hp_at_death = Some(boss_hp);

        entity
            .damage_stats
            .incapacitations
            .iter_mut()
            .rev()
            .take_while(|x| x.timestamp + x.duration > entity.damage_stats.death_time)
            .for_each(|x| {
                // cap duration to death time if it exceeds it
                x.duration = x.timestamp - entity.damage_stats.death_time;
            });
    }

    pub fn on_skill_cooldown(&mut self, cooldown_struct: SkillCooldownStruct) {
        let now = Utc::now().timestamp_millis();

        let cooldown_duration = if cooldown_struct.skill_cooldown_stack_data.has_stacks > 0 {
            (cooldown_struct
                .skill_cooldown_stack_data
                .current_stack_cooldown
                .unwrap_or_default()
                * 1000.0) as i64
        } else {
            (cooldown_struct.current_cooldown * 1000.0) as i64
        };

        let cooldowns = self
            .skill_tracker
            .skill_cooldowns
            .entry(cooldown_struct.skill_id)
            .or_default();

        // check if this is a cooldown reduction event (e.g. quick recharge, instant cooldown reduction)
        if let Some(last_event) = cooldowns.last_mut() {
            let last_cooldown_end = last_event.timestamp + last_event.cooldown_duration_ms;

            // if skill is still on cooldown, this is a cooldown reduction
            if now < last_cooldown_end {
                // update the cooldown to end at: current_time + new_duration
                // this means the total cooldown duration from cast time is:
                // (timestamp - last_event.timestamp) + cooldown_duration
                last_event.cooldown_duration_ms = (now - last_event.timestamp) + cooldown_duration;
                return;
            }
        }
        cooldowns.push(CastEvent {
            timestamp: now,
            cooldown_duration_ms: cooldown_duration,
        });

        // info!("skill cooldowns: {cooldowns:#?}");
        // info!(
        //     "total available time for {}: {}ms",
        //     cooldown_struct.skill_id,
        //     self.skill_tracker.calculate_total_available_time(
        //         cooldown_struct.skill_id,
        //         self.encounter.fight_start,
        //         now
        //     )
        // );
    }

    pub fn on_skill_start(
        &mut self,
        source_entity: &Entity,
        skill_id: u32,
        tripod_index: Option<TripodIndex>,
        timestamp: i64,
    ) -> (u32, Option<Vec<u32>>) {
        // do not track skills if encounter not started
        if self.encounter.fight_start == 0 || skill_id == 0 {
            return (0, None);
        }

        let (skill_name, skill_icon, summons, _, is_hyper_awakening) =
            get_skill_name_and_icon(skill_id, 0, &self.skill_tracker, source_entity.id);

        let entity = self
            .encounter
            .entities
            .entry(source_entity.name.clone())
            .or_insert_with(|| {
                let mut entity = encounter_entity_from_entity(source_entity);
                entity.skills = HashMap::from([(
                    skill_id,
                    Skill {
                        id: skill_id,
                        name: skill_name.clone(),
                        icon: skill_icon.clone(),
                        tripod_index,
                        casts: 0,
                        is_hyper_awakening,
                        ..Default::default()
                    },
                )]);
                entity
            });

        if entity.class_id == 0
            && source_entity.entity_type == EntityType::Player
            && source_entity.class_id > 0
        {
            entity.class_id = source_entity.class_id;
            entity.class = get_class_from_id(&source_entity.class_id);
        }

        entity.is_dead = false;
        entity.skill_stats.casts += 1;

        // if skills have different ids but the same name, we group them together
        let mut skill_id = skill_id;
        if let Some(skill) = entity.skills.get_mut(&skill_id) {
            skill.casts += 1;
            skill.tripod_index = tripod_index;
        } else if let Some(skill) = entity
            .skills
            .values_mut()
            .find(|s| s.name == skill_name.clone())
        {
            // no id match found, search skills by name
            skill.casts += 1;
            skill_id = skill.id;
            skill.tripod_index = tripod_index;
        } else {
            // no match for id or name
            entity.skills.insert(
                skill_id,
                Skill {
                    id: skill_id,
                    name: skill_name,
                    icon: skill_icon,
                    tripod_index,
                    casts: 1,
                    ..Default::default()
                },
            );
        }

        let relative_timestamp = if self.encounter.fight_start == 0 {
            0
        } else {
            (timestamp - self.encounter.fight_start) as i32
        };

        self.cast_log
            .entry(entity.name.clone())
            .or_default()
            .entry(skill_id)
            .or_default()
            .push(relative_timestamp);

        // if this is a getup skill and we have an ongoing abnormal move incapacitation, this will end it
        if let Some(skill_data) = SKILL_DATA.get(&skill_id)
            && skill_data.skill_type == "getup"
        {
            for ongoing_event in entity
                .damage_stats
                .incapacitations
                .iter_mut()
                .rev()
                .take_while(|x| x.timestamp + x.duration > timestamp)
                .filter(|x| x.event_type == IncapacitationEventType::FALL_DOWN)
            {
                info!(
                    "Shortening down duration from {} to {} because of getup skill",
                    ongoing_event.duration,
                    timestamp - ongoing_event.timestamp
                );
                ongoing_event.duration = timestamp - ongoing_event.timestamp;
            }
        }

        // set spec for supports to determine buff source
        if is_support_class(&entity.class_id) && entity.spec.is_none() {
            let spec = get_player_spec(entity, &self.encounter.encounter_damage_stats.buffs, true);
            if spec != "Unknown" {
                entity.spec = Some(spec);
            }
        }

        (skill_id, summons)
    }

    #[allow(clippy::too_many_arguments)]
    pub fn on_damage(
        &mut self,
        dmg_src_entity: &Entity,
        proj_entity: &Entity,
        dmg_target_entity: &Entity,
        damage_data: DamageData,
        se_on_source: Vec<StatusEffectDetails>,
        se_on_target: Vec<StatusEffectDetails>,
        _target_count: i32,
        entity_tracker: &EntityTracker,
        timestamp: i64,
    ) {
        let hit_flag = match damage_data.modifier & 0xf {
            0 => HitFlag::NORMAL,
            1 => HitFlag::CRITICAL,
            2 => HitFlag::MISS,
            3 => HitFlag::INVINCIBLE,
            4 => HitFlag::DOT,
            5 => HitFlag::IMMUNE,
            6 => HitFlag::IMMUNE_SILENCED,
            7 => HitFlag::FONT_SILENCED,
            8 => HitFlag::DOT_CRITICAL,
            9 => HitFlag::DODGE,
            10 => HitFlag::REFLECT,
            11 => HitFlag::DAMAGE_SHARE,
            12 => HitFlag::DODGE_HIT,
            13 => HitFlag::MAX,
            _ => {
                return;
            }
        };
        let hit_option_raw = ((damage_data.modifier >> 4) & 0x7) - 1;
        let hit_option = match hit_option_raw {
            -1 => HitOption::NONE,
            0 => HitOption::BACK_ATTACK,
            1 => HitOption::FRONTAL_ATTACK,
            2 => HitOption::FLANK_ATTACK,
            3 => HitOption::MAX,
            _ => {
                return;
            }
        };

        if hit_flag == HitFlag::INVINCIBLE {
            return;
        }
        if hit_flag == HitFlag::DAMAGE_SHARE
            && damage_data.skill_id == 0
            && damage_data.skill_effect_id == 0
        {
            return;
        }

        let mut skill_effect_id = damage_data.skill_effect_id;
        let is_battle_item = is_battle_item(&proj_entity.skill_effect_id, "attack");
        if proj_entity.entity_type == EntityType::Projectile && is_battle_item {
            skill_effect_id = proj_entity.skill_effect_id;
        }

        // ensure source entity exists in encounter
        let source_entity = self
            .encounter
            .entities
            .entry(dmg_src_entity.name.clone())
            .or_insert_with(|| encounter_entity_from_entity(dmg_src_entity));
        let source_type = source_entity.entity_type;

        // get skill info here early for stagger tracking
        // since we can stagger mobs that are not bosses that would otherwise be ignored
        let mut skill_key = if is_battle_item {
            // pad battle item skill effect id to avoid overlap with skill ids
            skill_effect_id + 1_000_000
        } else if damage_data.skill_id == 0 {
            skill_effect_id
        } else {
            damage_data.skill_id
        };

        let (skill_name, skill_icon, skill_summon_sources, special, is_hyper_awakening) =
            get_skill_name_and_icon(
                damage_data.skill_id,
                skill_effect_id,
                &self.skill_tracker,
                source_entity.id,
            );

        if !source_entity.skills.contains_key(&skill_key) {
            if let Some(skill) = source_entity
                .skills
                .values()
                .find(|&s| s.name == skill_name)
            {
                skill_key = skill.id;
            } else {
                source_entity.skills.insert(
                    skill_key,
                    Skill {
                        id: skill_key,
                        name: skill_name,
                        icon: skill_icon,
                        casts: 1,
                        ..Default::default()
                    },
                );
                source_entity.skill_stats.casts += 1;
            }
        }

        // add stagger damage here
        source_entity
            .skills
            .entry(skill_key)
            .and_modify(|s| s.stagger += damage_data.stagger as i64);
        source_entity.damage_stats.stagger += damage_data.stagger as i64;

        // ensure target entity exists in encounter
        let target_type = self
            .encounter
            .entities
            .entry(dmg_target_entity.name.clone())
            .or_insert_with(|| {
                let mut target_entity = encounter_entity_from_entity(dmg_target_entity);
                target_entity.current_hp = damage_data.target_current_hp;
                target_entity.max_hp = damage_data.target_max_hp;
                target_entity
            })
            .entity_type;

        if dmg_src_entity.name == dmg_target_entity.name {
            info!("ignoring self damage from {}", dmg_src_entity.name);
            return;
        }

        // if boss only damage is enabled
        // check if target is boss and not player
        // check if target is player and source is boss
        if self.boss_only_damage
            && ((target_type != EntityType::Boss && target_type != EntityType::Player)
                || (target_type == EntityType::Player && source_type != EntityType::Boss))
        {
            return;
        }

        if self.encounter.fight_start == 0 {
            self.encounter.fight_start = timestamp;
            self.skill_tracker.fight_start = timestamp;
            if target_type == EntityType::Player && damage_data.skill_id > 0 {
                self.skill_tracker.new_cast(
                    dmg_src_entity.id,
                    damage_data.skill_id,
                    None,
                    timestamp,
                );
            }

            if let Ok(result) = self.sntp_client.synchronize("time.cloudflare.com") {
                let dt = result.datetime().into_chrono_datetime().unwrap_or_default();
                self.ntp_fight_start = dt.timestamp_millis();
                // debug_print(format_args!("fight start local: {}, ntp: {}", Utc::now().to_rfc3339(), dt.to_rfc3339()));
            };

            self.encounter.boss_only_damage = self.boss_only_damage;
            self.app
                .emit("raid-start", timestamp)
                .expect("failed to emit raid-start");
        }

        self.encounter.last_combat_packet = timestamp;

        // apply pseudo rdps contributions
        for entry in damage_data.rdps_data.iter() {
            // find entity that made this contribution and add to the skill for it.
            let contributor_entity = if let Some(name) = entity_tracker
                .character_id_to_name
                .get(&entry.source_character_id)
            {
                self.encounter.entities.get_mut(name)
            } else {
                self.encounter
                    .entities
                    .values_mut()
                    .find(|entity| entity.character_id == entry.source_character_id)
            };
            if let Some(contributor_entity) = contributor_entity {
                if let Some(contributor_skill) = contributor_entity.skills.get_mut(&entry.skill_id)
                {
                    *contributor_skill
                        .rdps_contributed
                        .entry(entry.rdps_type)
                        .or_default() += entry.value;
                } else if let Some(skill_data) = SKILL_DATA.get(&entry.skill_id)
                    && let Some(skill_name) = skill_data.name.clone()
                    && let Some(contributor_skill) = contributor_entity
                        .skills
                        .values_mut()
                        .find(|s| s.name == skill_name)
                {
                    *contributor_skill
                        .rdps_contributed
                        .entry(entry.rdps_type)
                        .or_default() += entry.value;
                }
            }
        }

        let [Some(source_entity), Some(target_entity)] = self
            .encounter
            .entities
            .get_many_mut([&dmg_src_entity.name, &dmg_target_entity.name])
        else {
            warn!(
                "{}, {} not found in encounter entities",
                dmg_src_entity.name, dmg_target_entity.name
            );
            return;
        };

        source_entity.id = dmg_src_entity.id;

        if target_entity.id == dmg_target_entity.id {
            target_entity.current_hp = damage_data.target_current_hp;
            target_entity.max_hp = damage_data.target_max_hp;
        }

        let mut damage = damage_data.damage + damage_data.shield_damage.unwrap_or(0);
        if target_entity.entity_type != EntityType::Player && damage_data.target_current_hp < 0 {
            damage += damage_data.target_current_hp;
        }

        let skill = source_entity.skills.get_mut(&skill_key).unwrap();
        skill.is_hyper_awakening = is_hyper_awakening;
        if special {
            skill.special = Some(true);
        }

        let relative_timestamp = (timestamp - self.encounter.fight_start) as i32;
        let mut skill_hit = SkillHit {
            damage,
            stagger: damage_data.stagger as i64,
            timestamp: relative_timestamp as i64,
            ..Default::default()
        };

        skill.total_damage += damage;
        if damage > skill.max_damage {
            skill.max_damage = damage;
        }
        skill.last_timestamp = timestamp;

        source_entity.damage_stats.damage_dealt += damage;

        // apply pseudo rdps damage
        let mut buffed = 0_i64;
        for entry in damage_data.rdps_data {
            *skill
                .rdps_received
                .entry(entry.rdps_type)
                .or_default()
                .entry(entry.skill_id)
                .or_default() += entry.value;
            if matches!(entry.rdps_type, 1 | 3 | 5) {
                buffed += entry.value;
            }
        }

        source_entity.damage_stats.buffed_damage += buffed;
        source_entity.damage_stats.unbuffed_damage =
            source_entity.damage_stats.damage_dealt - source_entity.damage_stats.buffed_damage;

        if is_hyper_awakening {
            source_entity.damage_stats.hyper_awakening_damage += damage;
        }

        target_entity.damage_stats.damage_taken += damage;

        source_entity.skill_stats.hits += 1;
        skill.hits += 1;

        if hit_flag == HitFlag::CRITICAL || hit_flag == HitFlag::DOT_CRITICAL {
            source_entity.skill_stats.crits += 1;
            source_entity.damage_stats.crit_damage += damage;
            skill.crits += 1;
            skill.crit_damage += damage;
            skill_hit.crit = true;
        }
        if hit_option == HitOption::BACK_ATTACK {
            source_entity.skill_stats.back_attacks += 1;
            source_entity.damage_stats.back_attack_damage += damage;
            skill.back_attacks += 1;
            skill.back_attack_damage += damage;
            skill_hit.back_attack = true;
        }
        if hit_option == HitOption::FRONTAL_ATTACK {
            source_entity.skill_stats.front_attacks += 1;
            source_entity.damage_stats.front_attack_damage += damage;
            skill.front_attacks += 1;
            skill.front_attack_damage += damage;
            skill_hit.front_attack = true;
        }

        if source_entity.entity_type == EntityType::Player {
            self.encounter.encounter_damage_stats.total_damage_dealt += damage;
            self.encounter.encounter_damage_stats.top_damage_dealt = max(
                self.encounter.encounter_damage_stats.top_damage_dealt,
                source_entity.damage_stats.damage_dealt,
            );

            self.damage_log
                .entry(source_entity.name.clone())
                .or_default()
                .push((timestamp, damage));

            let mut is_buffed_by_support = false;
            let mut is_buffed_by_identity = false;
            let mut is_debuffed_by_support = false;
            let mut is_buffed_by_hat = false;

            if !special {
                let se_on_source_ids = se_on_source
                    .iter()
                    .map(|se| map_status_effect(se, &mut self.custom_id_map))
                    .collect::<Vec<_>>();
                for buff_id in se_on_source_ids.iter() {
                    if !self
                        .encounter
                        .encounter_damage_stats
                        .unknown_buffs
                        .contains(buff_id)
                        && !self
                            .encounter
                            .encounter_damage_stats
                            .buffs
                            .contains_key(buff_id)
                    {
                        let mut source_id: Option<u32> = None;
                        let original_buff_id =
                            if let Some(deref_id) = self.custom_id_map.get(buff_id) {
                                source_id = Some(get_skill_id(*buff_id, *deref_id));
                                *deref_id
                            } else {
                                *buff_id
                            };

                        if let Some(status_effect) =
                            get_status_effect_data(original_buff_id, source_id)
                        {
                            self.encounter
                                .encounter_damage_stats
                                .buffs
                                .insert(*buff_id, status_effect);
                        } else {
                            self.encounter
                                .encounter_damage_stats
                                .unknown_buffs
                                .insert(*buff_id);
                        }
                    }

                    // will count dps spec of supports as support buffs until proper spec is determined
                    let hat = is_hat_buff(buff_id) || is_hyper_hat_buff(buff_id);
                    if ((!is_buffed_by_support && !hat) || !is_buffed_by_identity)
                        && let Some(buff) = self.encounter.encounter_damage_stats.buffs.get(buff_id)
                    {
                        if !is_buffed_by_support
                            && !hat
                            && buff.buff_type & StatusEffectBuffTypeFlags::DMG.bits() != 0
                            && buff.buff_category == "supportbuff"
                            && SUPPORT_AP_GROUP.contains(&buff.unique_group)
                        {
                            is_buffed_by_support = true;
                        }

                        if !is_buffed_by_identity
                            && buff.buff_type & StatusEffectBuffTypeFlags::DMG.bits() != 0
                            && buff.buff_category == "supportbuff"
                            && SUPPORT_IDENTITY_GROUP.contains(&buff.unique_group)
                        {
                            is_buffed_by_identity = true;
                        }
                    }

                    // T skill has two buffs, one buffs hyper awakening damage, one buffs all other skill damage
                    // if normal skill, check if normal buff
                    // if hyper awakening, check if hyper buff
                    if !is_buffed_by_hat
                        && ((is_hat_buff(buff_id) && !is_hyper_awakening)
                            || (is_hyper_hat_buff(buff_id) && is_hyper_awakening))
                    {
                        is_buffed_by_hat = true;
                    }
                }
                let se_on_target_ids = se_on_target
                    .iter()
                    .map(|se| map_status_effect(se, &mut self.custom_id_map))
                    .collect::<Vec<_>>();
                for debuff_id in se_on_target_ids.iter() {
                    if !self
                        .encounter
                        .encounter_damage_stats
                        .unknown_buffs
                        .contains(debuff_id)
                        && !self
                            .encounter
                            .encounter_damage_stats
                            .debuffs
                            .contains_key(debuff_id)
                    {
                        let mut source_id: Option<u32> = None;
                        let original_debuff_id =
                            if let Some(deref_id) = self.custom_id_map.get(debuff_id) {
                                source_id = Some(get_skill_id(*debuff_id, *deref_id));
                                *deref_id
                            } else {
                                *debuff_id
                            };

                        if let Some(status_effect) =
                            get_status_effect_data(original_debuff_id, source_id)
                        {
                            self.encounter
                                .encounter_damage_stats
                                .debuffs
                                .insert(*debuff_id, status_effect);
                        } else {
                            self.encounter
                                .encounter_damage_stats
                                .unknown_buffs
                                .insert(*debuff_id);
                        }
                    }
                    if !is_debuffed_by_support
                        && let Some(debuff) =
                            self.encounter.encounter_damage_stats.debuffs.get(debuff_id)
                    {
                        is_debuffed_by_support = debuff.unique_group == 210230 // brand group
                                && debuff.buff_type & StatusEffectBuffTypeFlags::DMG.bits() != 0
                                && debuff.target == StatusEffectTarget::PARTY;
                    }
                }

                if is_buffed_by_support && !is_hyper_awakening {
                    skill.buffed_by_support += damage;
                    source_entity.damage_stats.buffed_by_support += damage;
                }
                if is_buffed_by_identity && !is_hyper_awakening {
                    skill.buffed_by_identity += damage;
                    source_entity.damage_stats.buffed_by_identity += damage;
                }
                if is_debuffed_by_support && !is_hyper_awakening {
                    skill.debuffed_by_support += damage;
                    source_entity.damage_stats.debuffed_by_support += damage;
                }
                if is_buffed_by_hat {
                    skill.buffed_by_hat += damage;
                    source_entity.damage_stats.buffed_by_hat += damage;
                }

                let stabilized_status_active =
                    (source_entity.current_hp as f64 / source_entity.max_hp as f64) > 0.65;
                let mut filtered_se_on_source_ids: Vec<u32> = vec![];

                for buff_id in se_on_source_ids.iter() {
                    // hyper only affected by hat buff
                    if is_hyper_awakening && !is_hyper_hat_buff(buff_id) {
                        continue;
                    } else if let Some(buff) =
                        self.encounter.encounter_damage_stats.buffs.get(buff_id)
                        && !stabilized_status_active
                        && buff.source.name.contains("Stabilized Status")
                    {
                        continue;
                    }

                    filtered_se_on_source_ids.push(*buff_id);

                    skill
                        .buffed_by
                        .entry(*buff_id)
                        .and_modify(|e| *e += damage)
                        .or_insert(damage);
                    source_entity
                        .damage_stats
                        .buffed_by
                        .entry(*buff_id)
                        .and_modify(|e| *e += damage)
                        .or_insert(damage);
                }
                for debuff_id in se_on_target_ids.iter() {
                    if is_hyper_awakening {
                        break;
                    }

                    skill
                        .debuffed_by
                        .entry(*debuff_id)
                        .and_modify(|e| *e += damage)
                        .or_insert(damage);
                    source_entity
                        .damage_stats
                        .debuffed_by
                        .entry(*debuff_id)
                        .and_modify(|e| *e += damage)
                        .or_insert(damage);
                }

                skill_hit.buffed_by = filtered_se_on_source_ids;
                // no debuffs affect hyper
                if !is_hyper_awakening {
                    skill_hit.debuffed_by = se_on_target_ids;
                }
            }
        }

        if target_entity.entity_type == EntityType::Player {
            self.encounter.encounter_damage_stats.total_damage_taken += damage;
            self.encounter.encounter_damage_stats.top_damage_taken = max(
                self.encounter.encounter_damage_stats.top_damage_taken,
                target_entity.damage_stats.damage_taken,
            );
        }
        // update current_boss
        else if target_entity.entity_type == EntityType::Boss {
            self.encounter
                .current_boss_name
                .clone_from(&target_entity.name);
            target_entity.id = dmg_target_entity.id;
            target_entity.npc_id = dmg_target_entity.npc_id;

            let log = self
                .boss_hp_log
                .entry(target_entity.name.clone())
                .or_default();

            let current_hp = if target_entity.current_hp >= 0 {
                target_entity.current_hp + target_entity.current_shield as i64
            } else {
                0
            };
            let hp_percent = if target_entity.max_hp != 0 {
                current_hp as f32 / target_entity.max_hp as f32
            } else {
                0.0
            };

            let relative_timestamp_s = relative_timestamp / 1000;

            if log.is_empty() || log.last().unwrap().time != relative_timestamp_s {
                log.push(BossHpLog::new(relative_timestamp_s, current_hp, hp_percent));
            } else {
                let last = log.last_mut().unwrap();
                last.hp = current_hp;
                last.p = hp_percent;
            }
        }

        if skill_key > 0 {
            self.skill_tracker.on_hit(
                source_entity.id,
                proj_entity.id,
                skill_key,
                skill_hit,
                skill_summon_sources,
            );
        }
    }

    pub fn on_counterattack(&mut self, source_entity: &Entity) {
        let entity = self
            .encounter
            .entities
            .entry(source_entity.name.clone())
            .or_insert_with(|| {
                let mut entity = encounter_entity_from_entity(source_entity);
                entity.skill_stats = SkillStats {
                    counters: 0,
                    ..Default::default()
                };
                entity
            });
        entity.skill_stats.counters += 1;
    }

    pub fn on_abnormal_move(
        &mut self,
        victim_entity: &Entity,
        movement: &SkillMoveOptionData,
        timestamp: i64,
    ) {
        if victim_entity.entity_type != EntityType::Player {
            // we don't care about npc knockups
            return;
        }

        // only count movement events that would result in a knockup
        let Some(down_time) = movement.down_time else {
            return;
        };

        // todo: unclear if this is fully correct. It's hard to debug this, but it seems roughly accurate
        // if this is not accurate, we should probably factor out the stand_up_time and instead add in the
        // animation duration of the standup action for each class (seems to be 0.9s)
        let total_incapacitated_time = down_time
            + movement.move_time.unwrap_or_default()
            + movement.stand_up_time.unwrap_or_default();
        let incapacitated_time_ms = (total_incapacitated_time * 1000.0) as i64;

        let victim_entity_state = self
            .encounter
            .entities
            .entry(victim_entity.name.clone())
            .or_insert_with(|| encounter_entity_from_entity(victim_entity));

        // see if we have a previous incapacitation event that is still in effect (i.e. the player was knocked up again before
        // they could stand up), in which case we should shorten the previous event duration to the current timestamp
        let prev_incapacitation = victim_entity_state
            .damage_stats
            .incapacitations
            .iter_mut()
            .rev()
            .take_while(|e| e.timestamp + e.duration > timestamp) // stop as soon as we only hit expired events
            .find(|x| x.event_type == IncapacitationEventType::FALL_DOWN); // find an unexpired one that was caused by an abnormal move
        if let Some(prev_incapacitation) = prev_incapacitation {
            info!(
                "Shortening down duration from {} to {} because of new abnormal move",
                prev_incapacitation.duration,
                timestamp - prev_incapacitation.timestamp
            );
            prev_incapacitation.duration = timestamp - prev_incapacitation.timestamp;
        }

        let new_event = IncapacitatedEvent {
            timestamp,
            duration: incapacitated_time_ms,
            event_type: IncapacitationEventType::FALL_DOWN,
        };
        victim_entity_state
            .damage_stats
            .incapacitations
            .push(new_event);
        info!(
            "Player {} will be incapacitated for {}ms",
            victim_entity_state.name, incapacitated_time_ms
        );
    }

    pub fn on_cc_applied(&mut self, victim_entity: &Entity, status_effect: &StatusEffectDetails) {
        let victim_entity_state = self
            .encounter
            .entities
            .entry(victim_entity.name.clone())
            .or_insert_with(|| encounter_entity_from_entity(victim_entity));

        // track number of crowd control effects applied
        *self
            .crowd_control_tracker
            .entry(status_effect.status_effect_id)
            .or_insert(0) += 1;

        // expiration delay is zero or negative for infinite effects. Instead of applying them now,
        // only apply them after they've been removed (this avoids an issue where if we miss the removal
        // we end up applying a very long incapacitation)
        if status_effect_is_infinite(status_effect) {
            return;
        }

        let duration_ms = status_effect.expiration_delay * 1000.0;
        let new_event = IncapacitatedEvent {
            timestamp: status_effect.timestamp.timestamp_millis(),
            duration: duration_ms as i64,
            event_type: IncapacitationEventType::CROWD_CONTROL,
        };
        info!(
            "Player {} will be status-effect incapacitated for {}ms by buff {}",
            victim_entity_state.name, duration_ms, status_effect.status_effect_id
        );
        victim_entity_state
            .damage_stats
            .incapacitations
            .push(new_event);
    }

    pub fn on_cc_removed(
        &mut self,
        victim_entity: &Entity,
        status_effect: &StatusEffectDetails,
        timestamp: i64,
    ) {
        let victim_entity_state = self
            .encounter
            .entities
            .entry(victim_entity.name.clone())
            .or_insert_with(|| encounter_entity_from_entity(victim_entity));

        if status_effect_is_infinite(status_effect) {
            // this status effect was infinite, meaning we didn't apply it on_cc_applied
            // apply it now retroactively, then sort the events to ensure that our sorted
            // invariant does not get violated
            let duration_ms = timestamp - status_effect.timestamp.timestamp_millis();
            let new_event = IncapacitatedEvent {
                timestamp: status_effect.timestamp.timestamp_millis(),
                duration: duration_ms,
                event_type: IncapacitationEventType::CROWD_CONTROL,
            };
            info!(
                "Player {} was incapacitated by an infinite status effect buff for {}ms",
                victim_entity_state.name, duration_ms
            );
            victim_entity_state
                .damage_stats
                .incapacitations
                .push(new_event);
            victim_entity_state
                .damage_stats
                .incapacitations
                .sort_by_key(|x| x.timestamp);
            return;
        }

        // we use the application timestamp as the key. Attempt to find all buff instances that started
        // at this time and cap their duration to the current timestamp
        for event in victim_entity_state
            .damage_stats
            .incapacitations
            .iter_mut()
            .rev()
            .take_while(|e| e.timestamp + e.duration > timestamp)
        {
            if event.event_type == IncapacitationEventType::CROWD_CONTROL
                && event.timestamp == status_effect.timestamp.timestamp_millis()
            {
                info!(
                    "Removing status-effect {} incapacitation for player {} (shortened {}ms to {}ms)",
                    status_effect.status_effect_id,
                    victim_entity_state.name,
                    event.duration,
                    timestamp - event.timestamp
                );
                event.duration = timestamp - event.timestamp;
            }
        }
    }

    // pub fn on_identity_gain(&mut self, pkt: &PKTIdentityGaugeChangeNotify) {
    //     if self.encounter.fight_start == 0 {
    //         return;
    //     }
    //
    //     if self.encounter.local_player.is_empty() {
    //         if let Some((_, entity)) = self
    //             .encounter
    //             .entities
    //             .iter()
    //             .find(|(_, e)| e.id == pkt.player_id)
    //         {
    //             self.encounter.local_player.clone_from(&entity.name);
    //         } else {
    //             return;
    //         }
    //     }
    //
    //     if let Some(entity) = self
    //         .encounter
    //         .entities
    //         .get_mut(&self.encounter.local_player)
    //     {
    //         self.identity_log
    //             .entry(entity.name.clone())
    //             .or_default()
    //             .push((
    //                 Utc::now().timestamp_millis(),
    //                 (
    //                     pkt.identity_gauge1,
    //                     pkt.identity_gauge2,
    //                     pkt.identity_gauge3,
    //                 ),
    //             ));
    //     }
    // }

    // pub fn on_stagger_change(&mut self, pkt: &PKTParalyzationStateNotify) {
    //     if self.encounter.current_boss_name.is_empty() || self.encounter.fight_start == 0 {
    //         return;
    //     }

    //     if let Some(boss) = self
    //         .encounter
    //         .entities
    //         .get_mut(&self.encounter.current_boss_name)
    //     {
    //         let timestamp = Utc::now().timestamp_millis();
    //         let current_stagger = pkt.paralyzation_point as i32;
    //         let max_stagger = pkt.paralyzation_max_point as i32;
    //         if boss.id == pkt.object_id {
    //             if current_stagger == max_stagger {
    //                 let staggered_in =
    //                     (timestamp - self.encounter.encounter_damage_stats.stagger_start) / 1000;
    //                 self.stagger_intervals
    //                     .push((staggered_in as i32, max_stagger))
    //             } else if current_stagger != 0 && self.prev_stagger == 0 {
    //                 self.encounter.encounter_damage_stats.stagger_start = timestamp;
    //             }

    //             self.prev_stagger = current_stagger;

    //             let relative_timestamp_s = ((timestamp - self.encounter.fight_start) / 1000) as i32;
    //             let stagger_percent = (1.0 - (current_stagger as f32 / max_stagger as f32)) * 100.0;
    //             if let Some(last) = self.stagger_log.last_mut() {
    //                 if last.0 == relative_timestamp_s {
    //                     last.1 = stagger_percent;
    //                 } else {
    //                     self.stagger_log
    //                         .push((relative_timestamp_s, stagger_percent));
    //                 }
    //             } else {
    //                 self.stagger_log
    //                     .push((relative_timestamp_s, stagger_percent));
    //             }

    //             if max_stagger > self.encounter.encounter_damage_stats.max_stagger {
    //                 self.encounter.encounter_damage_stats.max_stagger = max_stagger;
    //             }
    //         }
    //     }
    // }

    pub fn on_boss_shield(&mut self, target_entity: &Entity, shield: u64) {
        if target_entity.entity_type == EntityType::Boss
            && target_entity.name == self.encounter.current_boss_name
        {
            self.encounter
                .entities
                .entry(target_entity.name.clone())
                .and_modify(|e| {
                    e.current_shield = shield;
                });
        }
    }

    pub fn on_shield_applied(
        &mut self,
        source_entity: &Entity,
        target_entity: &Entity,
        buff_id: u32,
        shield: u64,
    ) {
        if source_entity.entity_type == EntityType::Player
            && target_entity.entity_type == EntityType::Player
        {
            if !self
                .encounter
                .encounter_damage_stats
                .applied_shield_buffs
                .contains_key(&buff_id)
            {
                let mut source_id: Option<u32> = None;
                let original_buff_id = if let Some(deref_id) = self.custom_id_map.get(&buff_id) {
                    source_id = Some(get_skill_id(buff_id, *deref_id));
                    *deref_id
                } else {
                    buff_id
                };

                if let Some(status_effect) = get_status_effect_data(original_buff_id, source_id) {
                    self.encounter
                        .encounter_damage_stats
                        .applied_shield_buffs
                        .insert(buff_id, status_effect);
                }
            }

            self.encounter.encounter_damage_stats.total_shielding += shield;

            let source_entity_state = self
                .encounter
                .entities
                .entry(source_entity.name.clone())
                .or_insert_with(|| encounter_entity_from_entity(source_entity));

            // shields on self
            if source_entity.id == target_entity.id || source_entity.name == target_entity.name {
                source_entity_state.damage_stats.shields_received += shield;
                source_entity_state.damage_stats.shields_given += shield;
                source_entity_state
                    .damage_stats
                    .shields_given_by
                    .entry(buff_id)
                    .and_modify(|e| *e += shield)
                    .or_insert(shield);
                source_entity_state
                    .damage_stats
                    .shields_received_by
                    .entry(buff_id)
                    .and_modify(|e| *e += shield)
                    .or_insert(shield);

                return;
            }

            // shields on others
            self.encounter
                .entities
                .entry(target_entity.name.clone())
                .or_insert_with(|| encounter_entity_from_entity(target_entity));

            let [Some(source_entity_state), Some(target_entity_state)] = self
                .encounter
                .entities
                .get_many_mut([&source_entity.name, &target_entity.name])
            else {
                warn!(
                    "{}, {} not found in encounter entities",
                    source_entity.name, target_entity.name
                );
                return;
            };

            target_entity_state.damage_stats.shields_received += shield;
            source_entity_state.damage_stats.shields_given += shield;
            source_entity_state
                .damage_stats
                .shields_given_by
                .entry(buff_id)
                .and_modify(|e| *e += shield)
                .or_insert(shield);
            target_entity_state
                .damage_stats
                .shields_received_by
                .entry(buff_id)
                .and_modify(|e| *e += shield)
                .or_insert(shield);
        }
    }

    pub fn on_shield_used(
        &mut self,
        source_entity: &Entity,
        target_entity: &Entity,
        buff_id: u32,
        shield_removed: u64,
    ) {
        if source_entity.entity_type == EntityType::Player
            && target_entity.entity_type == EntityType::Player
        {
            self.encounter
                .encounter_damage_stats
                .total_effective_shielding += shield_removed;

            let source_entity_state = self
                .encounter
                .entities
                .entry(source_entity.name.clone())
                .or_insert_with(|| encounter_entity_from_entity(source_entity));

            // shields on self
            if source_entity.id == target_entity.id || source_entity.name == target_entity.name {
                source_entity_state.damage_stats.damage_absorbed += shield_removed;
                source_entity_state.damage_stats.damage_absorbed_on_others += shield_removed;
                source_entity_state
                    .damage_stats
                    .damage_absorbed_by
                    .entry(buff_id)
                    .and_modify(|e| *e += shield_removed)
                    .or_insert(shield_removed);
                source_entity_state
                    .damage_stats
                    .damage_absorbed_on_others_by
                    .entry(buff_id)
                    .and_modify(|e| *e += shield_removed)
                    .or_insert(shield_removed);

                return;
            }

            // shields on others
            self.encounter
                .entities
                .entry(target_entity.name.clone())
                .or_insert_with(|| encounter_entity_from_entity(target_entity));

            let [Some(source_entity_state), Some(target_entity_state)] = self
                .encounter
                .entities
                .get_many_mut([&source_entity.name, &target_entity.name])
            else {
                warn!(
                    "{}, {} not found in encounter entities",
                    source_entity.name, target_entity.name
                );
                return;
            };

            target_entity_state.damage_stats.damage_absorbed += shield_removed;
            source_entity_state.damage_stats.damage_absorbed_on_others += shield_removed;
            target_entity_state
                .damage_stats
                .damage_absorbed_by
                .entry(buff_id)
                .and_modify(|e| *e += shield_removed)
                .or_insert(shield_removed);
            source_entity_state
                .damage_stats
                .damage_absorbed_on_others_by
                .entry(buff_id)
                .and_modify(|e| *e += shield_removed)
                .or_insert(shield_removed);
        }
    }

<<<<<<< HEAD
    pub fn save_to_db(&mut self, manual: bool) {
=======
    // track battle items used in an encounter
    pub fn on_battle_item_use(&mut self, battle_item_id: &u32) {
        if self.encounter.fight_start == 0 {
            return;
        }

        self.battle_item_tracker
            .entry(*battle_item_id)
            .and_modify(|e| *e += 1)
            .or_insert(1);
    }

    pub fn save_to_db(&mut self, stats_api: &StatsApi, manual: bool) {
>>>>>>> 1b9fb96d
        if !manual
            && (self.encounter.fight_start == 0
                || self.encounter.current_boss_name.is_empty()
                || !self
                    .encounter
                    .entities
                    .contains_key(&self.encounter.current_boss_name)
                || !self.encounter.entities.values().any(|e| {
                    e.entity_type == EntityType::Player && e.damage_stats.damage_dealt > 0
                }))
        {
            info!("not saving to db, no players with damage dealt");
            return;
        }

        if !self.damage_is_valid {
            warn!("damage decryption is invalid, not saving to db");
        }

        let mut encounter = self.encounter.clone();

        let damage_log = self.damage_log.clone();
        let cast_log = self.cast_log.clone();
        let boss_hp_log = self.boss_hp_log.clone();
        let raid_clear = self.raid_clear;
        let party_info = self.party_info.clone();
        let raid_difficulty = self.raid_difficulty.clone().unwrap_or_default();
        let region = self.region.clone();
        let meter_version = self.app.app_handle().package_info().version.to_string();

        let ntp_fight_start = self.ntp_fight_start;

        let rdps_valid = self.rdps_valid;

        let skill_cast_log = self.skill_tracker.get_cast_log();
        let skill_cooldowns = self.skill_tracker.skill_cooldowns.clone();
<<<<<<< HEAD
=======
        let battle_items = self.battle_item_tracker.clone();
        let cc_tracker = self.crowd_control_tracker.clone();
        let stats_api = stats_api.clone();
>>>>>>> 1b9fb96d

        // debug_print(format_args!("skill cast log:\n{}", serde_json::to_string(&skill_cast_log).unwrap()));

        // debug_print(format_args!("rdps_data valid: [{}]", rdps_valid));
        info!(
            "saving to db - cleared: [{}], difficulty: [{}] {}",
            raid_clear, raid_difficulty, encounter.current_boss_name
        );

        encounter.current_boss_name = update_current_boss_name(&encounter.current_boss_name);

        let app = self.app.clone();
        task::spawn(async move {
            let mut player_info = None;
            let stats_api = app.state::<StatsApi>();

            if let Some(args) = GetCharacterInfoArgs::new(&encounter, &raid_difficulty) {
                info!("fetching player info");
<<<<<<< HEAD
                player_info = stats_api.get_character_info(args).await;
            }
=======
                stats_api
                    .send_raid_analytics(&encounter, battle_items, cc_tracker)
                    .await;
                stats_api.get_character_info(&encounter).await
            } else {
                None
            };
>>>>>>> 1b9fb96d

            let repository = app.state::<Repository>();

            let args = InsertEncounterArgs {
                encounter,
                damage_log,
                cast_log,
                boss_hp_log,
                raid_clear,
                party_info,
                raid_difficulty,
                region,
                player_info,
                meter_version,
                ntp_fight_start,
                rdps_valid,
                manual,
                skill_cast_log,
                skill_cooldowns,
            };

            let encounter_id = repository
                .insert_data(args)
                .expect("could not save encounter");

            info!("saved to db");

            if raid_clear {
                app.emit("clear-encounter", encounter_id)
                    .expect("failed to emit clear-encounter");
            }
        });
    }
}

fn status_effect_is_infinite(status_effect: &StatusEffectDetails) -> bool {
    // infinite if duration is (sub-)zero or longer than an hour
    status_effect.expiration_delay <= 0.0 || status_effect.expiration_delay > 3600.0
}<|MERGE_RESOLUTION|>--- conflicted
+++ resolved
@@ -1,4 +1,4 @@
-use crate::api::{GetCharacterInfoArgs, StatsApi};
+use crate::api::{GetCharacterInfoArgs, SendRaidAnalytics, StatsApi};
 use crate::data::*;
 use crate::database::Repository;
 use crate::database::models::InsertEncounterArgs;
@@ -1534,9 +1534,6 @@
         }
     }
 
-<<<<<<< HEAD
-    pub fn save_to_db(&mut self, manual: bool) {
-=======
     // track battle items used in an encounter
     pub fn on_battle_item_use(&mut self, battle_item_id: &u32) {
         if self.encounter.fight_start == 0 {
@@ -1549,8 +1546,7 @@
             .or_insert(1);
     }
 
-    pub fn save_to_db(&mut self, stats_api: &StatsApi, manual: bool) {
->>>>>>> 1b9fb96d
+    pub fn save_to_db(&mut self, manual: bool) {
         if !manual
             && (self.encounter.fight_start == 0
                 || self.encounter.current_boss_name.is_empty()
@@ -1587,12 +1583,8 @@
 
         let skill_cast_log = self.skill_tracker.get_cast_log();
         let skill_cooldowns = self.skill_tracker.skill_cooldowns.clone();
-<<<<<<< HEAD
-=======
         let battle_items = self.battle_item_tracker.clone();
         let cc_tracker = self.crowd_control_tracker.clone();
-        let stats_api = stats_api.clone();
->>>>>>> 1b9fb96d
 
         // debug_print(format_args!("skill cast log:\n{}", serde_json::to_string(&skill_cast_log).unwrap()));
 
@@ -1609,20 +1601,21 @@
             let mut player_info = None;
             let stats_api = app.state::<StatsApi>();
 
-            if let Some(args) = GetCharacterInfoArgs::new(&encounter, &raid_difficulty) {
+            player_info = if let Some(args) = GetCharacterInfoArgs::new(&encounter, &raid_difficulty) {
                 info!("fetching player info");
-<<<<<<< HEAD
-                player_info = stats_api.get_character_info(args).await;
-            }
-=======
-                stats_api
-                    .send_raid_analytics(&encounter, battle_items, cc_tracker)
-                    .await;
-                stats_api.get_character_info(&encounter).await
+
+                if let Some(args) = SendRaidAnalytics::new(
+                    &encounter,
+                    &raid_difficulty,
+                    battle_items,
+                    cc_tracker) {
+                    stats_api.send_raid_analytics(args).await;
+                }
+
+                stats_api.get_character_info(args).await
             } else {
                 None
             };
->>>>>>> 1b9fb96d
 
             let repository = app.state::<Repository>();
 
