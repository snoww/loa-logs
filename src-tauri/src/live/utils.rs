use crate::constants::DB_VERSION;
use crate::data::*;
use crate::database::utils::*;
use crate::live::entity_tracker::Entity;
use crate::live::skill_tracker::SkillTracker;
use crate::live::stats_api::InspectInfo;
use crate::live::status_tracker::StatusEffectDetails;
use crate::models::*;
<<<<<<< HEAD
use crate::utils::*;
use anyhow::Result;
use hashbrown::HashMap;
use rusqlite::{params, Transaction};
=======
use flate2::Compression;
use flate2::write::GzEncoder;
use hashbrown::HashMap;
use rusqlite::{Transaction, params};
use serde::Serialize;
>>>>>>> c2f626de
use serde_json::json;
use std::cmp::{Ordering, Reverse, max};
use std::collections::BTreeMap;

pub fn encounter_entity_from_entity(entity: &Entity) -> EncounterEntity {
    let mut e = EncounterEntity {
        id: entity.id,
        name: entity.name.clone(),
        entity_type: entity.entity_type,
        npc_id: entity.npc_id,
        class_id: entity.class_id,
        class: get_class_from_id(&entity.class_id),
        gear_score: entity.gear_level,
        ..Default::default()
    };

    if entity.character_id > 0 {
        e.character_id = entity.character_id;
    }

    e
}

pub fn update_player_entity(old: &mut EncounterEntity, new: &Entity) {
    old.id = new.id;
    old.character_id = new.character_id;
    old.name.clone_from(&new.name);
    old.class_id = new.class_id;
    old.class = get_class_from_id(&new.class_id);
    old.gear_score = new.gear_level;
}

pub fn is_support(entity: &EncounterEntity) -> bool {
    if let Some(spec) = &entity.spec {
        is_support_spec(spec)
    } else {
        is_support_class(&entity.class_id)
    }
}

pub fn is_support_class(class_id: &u32) -> bool {
    matches!(class_id, 105 | 204 | 602 | 113)
}

pub fn is_support_spec(spec: &str) -> bool {
    matches!(
        spec,
        "Desperate Salvation" | "Full Bloom" | "Blessed Aura" | "Liberator"
    )
}

pub fn is_battle_item(skill_effect_id: &u32, _item_type: &str) -> bool {
    if let Some(item) = SKILL_EFFECT_DATA.get(skill_effect_id)
        && let Some(category) = item.item_type.as_ref()
    {
        return category == "useup";
    }
    false
}

pub fn get_status_effect_data(buff_id: u32, source_skill: Option<u32>) -> Option<StatusEffect> {
    let buff = SKILL_BUFF_DATA.get(&buff_id)?;

    let buff_category = if buff.buff_category.clone().unwrap_or_default() == "ability"
        && [501, 502, 503, 504, 505].contains(&buff.unique_group)
    {
        "dropsofether".to_string()
    } else {
        buff.buff_category.clone().unwrap_or_default()
    };
    let mut status_effect = StatusEffect {
        target: {
            if buff.target == "none" {
                StatusEffectTarget::OTHER
            } else if buff.target == "self" {
                StatusEffectTarget::SELF
            } else {
                StatusEffectTarget::PARTY
            }
        },
        category: buff.category.clone(),
        buff_category: buff_category.clone(),
        buff_type: get_status_effect_buff_type_flags(buff),
        unique_group: buff.unique_group,
        source: StatusEffectSource {
            name: buff.name.clone()?,
            desc: buff.desc.clone()?,
            icon: buff.icon.clone()?,
            ..Default::default()
        },
    };

    if buff_category == "classskill"
        || buff_category == "arkpassive"
        || buff_category == "identity"
        || (buff_category == "ability" && buff.unique_group != 0)
        || buff_category == "supportbuff"
    {
        if let Some(buff_source_skills) = buff.source_skills.as_ref() {
            if let Some(source_skill) = source_skill {
                let skill = SKILL_DATA.get(&source_skill);
                get_summon_source_skill(skill, &mut status_effect);
            } else {
                // get the first skill that has a name, fall back to first if none
                let source_skill = {
                    let mut first_any = None;
                    let mut first_named = None;
                    for id in buff_source_skills {
                        if let Some(skill) = SKILL_DATA.get(id) {
                            if first_any.is_none() {
                                first_any = Some(skill);
                            }
                            if skill.name.is_some() {
                                first_named = Some(skill);
                                break; // break once skill with name found
                            }
                        }
                    }
                    first_named.or(first_any)
                };
                get_summon_source_skill(source_skill, &mut status_effect);
            }
        } else if let Some(buff_source_skill) = SKILL_DATA.get(&(buff_id / 10)) {
            status_effect.source.skill = Some(buff_source_skill.clone());
        } else if let Some(buff_source_skill) = SKILL_DATA.get(&((buff_id / 100) * 10)) {
            status_effect.source.skill = Some(buff_source_skill.clone());
        } else {
            let skill_id = buff.unique_group / 10;
            let buff_source_skill = SKILL_DATA.get(&skill_id);
            status_effect.source.skill = buff_source_skill.cloned();
        }
    } else if buff_category == "set" && buff.set_name.is_some() {
        status_effect.source.set_name.clone_from(&buff.set_name);
    } else if buff_category == "battleitem"
        && let Some(buff_source_item) = SKILL_EFFECT_DATA.get(&buff_id)
    {
        if let Some(item_name) = buff_source_item.item_name.as_ref() {
            status_effect.source.name.clone_from(item_name);
        }
        if let Some(item_desc) = buff_source_item.item_desc.as_ref() {
            status_effect.source.desc.clone_from(item_desc);
        }
        if let Some(icon) = buff_source_item.icon.as_ref() {
            status_effect.source.icon.clone_from(icon);
        }
    }

    Some(status_effect)
}

fn get_summon_source_skill(skill: Option<&SkillData>, status_effect: &mut StatusEffect) {
    if let Some(skill) = skill {
        if let Some(summon_skills) = skill.summon_source_skills.as_ref() {
            let summon_source_skill = summon_skills.first().unwrap_or(&0);
            if *summon_source_skill > 0
                && let Some(summon_skill) = SKILL_DATA.get(summon_source_skill)
            {
                status_effect.source.skill = Some(summon_skill.clone());
            }
        } else {
            status_effect.source.skill = Some(skill.clone());
        }
    }
}

pub fn get_status_effect_buff_type_flags(buff: &SkillBuffData) -> u32 {
    let dmg_buffs = [
        "weaken_defense",
        "weaken_resistance",
        "skill_damage_amplify",
        "beattacked_damage_amplify",
        "skill_damage_amplify_attack",
        "directional_attack_amplify",
        "instant_stat_amplify",
        "attack_power_amplify",
        "instant_stat_amplify_by_contents",
        "evolution_type_damage",
    ];

    let mut buff_type = StatusEffectBuffTypeFlags::NONE;
    if dmg_buffs.contains(&buff.buff_type.as_str()) {
        buff_type |= StatusEffectBuffTypeFlags::DMG;
    } else if ["move_speed_down", "all_speed_down"].contains(&buff.buff_type.as_str()) {
        buff_type |= StatusEffectBuffTypeFlags::MOVESPEED;
    } else if buff.buff_type == "reset_cooldown" {
        buff_type |= StatusEffectBuffTypeFlags::COOLDOWN;
    } else if ["change_ai_point", "ai_point_amplify"].contains(&buff.buff_type.as_str()) {
        buff_type |= StatusEffectBuffTypeFlags::STAGGER;
    } else if buff.buff_type == "increase_identity_gauge" {
        buff_type |= StatusEffectBuffTypeFlags::RESOURCE;
    }

    if let Some(passive_option) = buff
        .per_level_data
        .get("1")
        .map(|data| &data.passive_options)
    {
        for option in passive_option {
            let key_stat_str = option.key_stat.as_str();
            let option_type = option.option_type.as_str();
            if option_type == "stat" {
                let stat = STAT_TYPE_MAP.get(key_stat_str);
                if stat.is_none() {
                    continue;
                }
                let stat = stat.unwrap().to_owned();
                if ["mastery", "mastery_x", "paralyzation_point_rate"].contains(&key_stat_str) {
                    buff_type |= StatusEffectBuffTypeFlags::STAGGER;
                } else if ["rapidity", "rapidity_x", "cooldown_reduction"].contains(&key_stat_str) {
                    buff_type |= StatusEffectBuffTypeFlags::COOLDOWN;
                } else if [
                    "max_mp",
                    "max_mp_x",
                    "max_mp_x_x",
                    "normal_mp_recovery",
                    "combat_mp_recovery",
                    "normal_mp_recovery_rate",
                    "combat_mp_recovery_rate",
                    "resource_recovery_rate",
                ]
                .contains(&key_stat_str)
                {
                    buff_type |= StatusEffectBuffTypeFlags::RESOURCE;
                } else if [
                    "con",
                    "con_x",
                    "max_hp",
                    "max_hp_x",
                    "max_hp_x_x",
                    "normal_hp_recovery",
                    "combat_hp_recovery",
                    "normal_hp_recovery_rate",
                    "combat_hp_recovery_rate",
                    "self_recovery_rate",
                    "drain_hp_dam_rate",
                    "vitality",
                ]
                .contains(&key_stat_str)
                {
                    buff_type |= StatusEffectBuffTypeFlags::HP;
                } else if STAT_TYPE_MAP["def"] <= stat && stat <= STAT_TYPE_MAP["magical_inc_rate"]
                    || ["endurance", "endurance_x"].contains(&option.key_stat.as_str())
                {
                    if buff.category == "buff" && option.value >= 0
                        || buff.category == "debuff" && option.value <= 0
                    {
                        buff_type |= StatusEffectBuffTypeFlags::DMG;
                    } else {
                        buff_type |= StatusEffectBuffTypeFlags::DEFENSE;
                    }
                } else if STAT_TYPE_MAP["move_speed"] <= stat
                    && stat <= STAT_TYPE_MAP["vehicle_move_speed_rate"]
                {
                    buff_type |= StatusEffectBuffTypeFlags::MOVESPEED;
                }
                if [
                    "attack_speed",
                    "attack_speed_rate",
                    "rapidity",
                    "rapidity_x",
                ]
                .contains(&key_stat_str)
                {
                    buff_type |= StatusEffectBuffTypeFlags::ATKSPEED;
                } else if ["critical_hit_rate", "criticalhit", "criticalhit_x"]
                    .contains(&key_stat_str)
                {
                    buff_type |= StatusEffectBuffTypeFlags::CRIT;
                } else if STAT_TYPE_MAP["attack_power_sub_rate_1"] <= stat
                    && stat <= STAT_TYPE_MAP["skill_damage_sub_rate_2"]
                    || STAT_TYPE_MAP["fire_dam_rate"] <= stat
                        && stat <= STAT_TYPE_MAP["elements_dam_rate"]
                    || [
                        "str",
                        "agi",
                        "int",
                        "str_x",
                        "agi_x",
                        "int_x",
                        "char_attack_dam",
                        "attack_power_rate",
                        "skill_damage_rate",
                        "attack_power_rate_x",
                        "skill_damage_rate_x",
                        "hit_rate",
                        "dodge_rate",
                        "critical_dam_rate",
                        "awakening_dam_rate",
                        "attack_power_addend",
                        "weapon_dam",
                    ]
                    .contains(&key_stat_str)
                {
                    if buff.category == "buff" && option.value >= 0
                        || buff.category == "debuff" && option.value <= 0
                    {
                        buff_type |= StatusEffectBuffTypeFlags::DMG;
                    } else {
                        buff_type |= StatusEffectBuffTypeFlags::DEFENSE;
                    }
                }
            } else if option_type == "skill_critical_ratio" {
                buff_type |= StatusEffectBuffTypeFlags::CRIT;
            } else if [
                "skill_damage",
                "class_option",
                "skill_group_damage",
                "skill_critical_damage",
                "skill_penetration",
            ]
            .contains(&option_type)
            {
                if buff.category == "buff" && option.value >= 0
                    || buff.category == "debuff" && option.value <= 0
                {
                    buff_type |= StatusEffectBuffTypeFlags::DMG;
                } else {
                    buff_type |= StatusEffectBuffTypeFlags::DEFENSE;
                }
            } else if ["skill_cooldown_reduction", "skill_group_cooldown_reduction"]
                .contains(&option_type)
            {
                buff_type |= StatusEffectBuffTypeFlags::COOLDOWN;
            } else if ["skill_mana_reduction", "mana_reduction"].contains(&option_type) {
                buff_type |= StatusEffectBuffTypeFlags::RESOURCE;
            } else if option_type == "combat_effect"
                && let Some(combat_effect) = COMBAT_EFFECT_DATA.get(&option.key_index)
            {
                for effect in combat_effect.effects.iter() {
                    for action in effect.actions.iter() {
                        if [
                            "modify_damage",
                            "modify_final_damage",
                            "modify_critical_multiplier",
                            "modify_penetration",
                            "modify_penetration_when_critical",
                            "modify_penetration_addend",
                            "modify_penetration_addend_when_critical",
                            "modify_damage_shield_multiplier",
                        ]
                        .contains(&action.action_type.as_str())
                        {
                            buff_type |= StatusEffectBuffTypeFlags::DMG;
                        } else if action.action_type == "modify_critical_ratio" {
                            buff_type |= StatusEffectBuffTypeFlags::CRIT;
                        }
                    }
                }
            }
        }
    }

    buff_type.bits()
}

pub type SkillDetails = (
    String,           // name
    String,           // icon
    Option<Vec<u32>>, // summon source skills
    bool,             // if skill is special, i.e. cannot crit or be buffed
    bool,             // is hyper awakening
);

pub fn get_skill_name_and_icon(
    skill_id: u32,
    skill_effect_id: u32,
    skill_tracker: &SkillTracker,
    entity_id: u64,
) -> SkillDetails {
    if (skill_id == 0) && (skill_effect_id == 0) {
        (
            "Bleed".to_string(),
            "buff_168.png".to_string(),
            None,
            false,
            false,
        )
    } else if (skill_effect_id != 0) && (skill_id == 0) {
        if let Some(effect) = SKILL_EFFECT_DATA.get(&skill_effect_id) {
            // if ValueJ is greater than 1,
            // 1 = esther, 2 = fixed, 3 = not used, 4 = orb power
            // these effects are not affected by crits or buffs
            let special = effect.values[9] > 0;

            if let Some(item_name) = effect.item_name.as_ref() {
                return (
                    item_name.clone(),
                    effect.icon.as_ref().cloned().unwrap_or_default(),
                    None,
                    special,
                    false,
                );
            }
            if let Some(source_skill) = effect.source_skills.as_ref() {
                if let Some(skill) = SKILL_DATA.get(source_skill.iter().min().unwrap_or(&0)) {
                    return (
                        skill.name.clone().unwrap_or(skill.id.to_string()),
                        skill.icon.clone().unwrap_or_default(),
                        None,
                        special,
                        skill.is_hyper_awakening,
                    );
                }
            } else if let Some(skill) = SKILL_DATA.get(&(skill_effect_id / 10)) {
                return (
                    skill.name.clone().unwrap_or(skill.id.to_string()),
                    skill.icon.clone().unwrap_or_default(),
                    None,
                    special,
                    skill.is_hyper_awakening,
                );
            }

            if effect.comment.is_empty() {
                (effect.id.to_string(), "".to_string(), None, special, false)
            } else {
                (effect.comment.clone(), "".to_string(), None, special, false)
            }
        } else {
            (skill_id.to_string(), "".to_string(), None, false, false)
        }
    } else if let Some(skill) = SKILL_DATA.get(&skill_id) {
        if let Some(summon_source_skill) = skill.summon_source_skills.as_ref() {
            for source in summon_source_skill {
                if skill_tracker
                    .skill_timestamp
                    .get(&(entity_id, *source))
                    .is_some()
                    && let Some(skill) = SKILL_DATA.get(source)
                {
                    return (
                        skill.name.clone().unwrap_or(skill.id.to_string()) + " (Summon)",
                        skill.icon.clone().unwrap_or_default(),
                        Some(summon_source_skill.clone()),
                        false,
                        skill.is_hyper_awakening,
                    );
                }
            }
            if let Some(skill) = SKILL_DATA.get(summon_source_skill.iter().min().unwrap_or(&0)) {
                (
                    skill.name.clone().unwrap_or(skill.id.to_string()) + " (Summon)",
                    skill.icon.clone().unwrap_or_default(),
                    Some(summon_source_skill.clone()),
                    false,
                    skill.is_hyper_awakening,
                )
            } else {
                (skill_id.to_string(), "".to_string(), None, false, false)
            }
        } else if let Some(source_skill) = skill.source_skills.as_ref() {
            if let Some(skill) = SKILL_DATA.get(source_skill.iter().min().unwrap_or(&0)) {
                (
                    skill.name.clone().unwrap_or(skill.id.to_string()),
                    skill.icon.clone().unwrap_or_default(),
                    None,
                    false,
                    skill.is_hyper_awakening,
                )
            } else {
                (skill_id.to_string(), "".to_string(), None, false, false)
            }
        } else {
            (
                skill.name.clone().unwrap_or(skill.id.to_string()),
                skill.icon.clone().unwrap_or_default(),
                None,
                false,
                skill.is_hyper_awakening,
            )
        }
    } else if let Some(skill) = SKILL_DATA.get(&(skill_id - (skill_id % 10))) {
        (
            skill.name.clone().unwrap_or(skill.id.to_string()),
            skill.icon.clone().unwrap_or_default(),
            None,
            false,
            skill.is_hyper_awakening,
        )
    } else {
        (skill_id.to_string(), "".to_string(), None, false, false)
    }
}

pub fn get_class_from_id(class_id: &u32) -> String {
    let class = match class_id {
        0 => "",
        101 => "Warrior (Male)",
        102 => "Berserker",
        103 => "Destroyer",
        104 => "Gunlancer",
        105 => "Paladin",
        111 => "Female Warrior",
        112 => "Slayer",
        113 => "Valkyrie",
        201 => "Mage",
        202 => "Arcanist",
        203 => "Summoner",
        204 => "Bard",
        205 => "Sorceress",
        301 => "Martial Artist (Female)",
        302 => "Wardancer",
        303 => "Scrapper",
        304 => "Soulfist",
        305 => "Glaivier",
        311 => "Martial Artist (Male)",
        312 => "Striker",
        313 => "Breaker",
        401 => "Assassin",
        402 => "Deathblade",
        403 => "Shadowhunter",
        404 => "Reaper",
        405 => "Souleater",
        501 => "Gunner (Male)",
        502 => "Sharpshooter",
        503 => "Deadeye",
        504 => "Artillerist",
        505 => "Machinist",
        511 => "Gunner (Female)",
        512 => "Gunslinger",
        601 => "Specialist",
        602 => "Artist",
        603 => "Aeromancer",
        604 => "Wildsoul",
        _ => "Unknown",
    };

    class.to_string()
}

pub fn is_hat_buff(buff_id: &u32) -> bool {
    matches!(buff_id, 362600 | 212305 | 319503 | 319504 | 485100)
}

pub fn is_hyper_hat_buff(buff_id: &u32) -> bool {
    matches!(buff_id, 362601 | 212306 | 319506 | 485101)
}

pub fn check_tripod_index_change(before: Option<TripodIndex>, after: Option<TripodIndex>) -> bool {
    if before.is_none() && after.is_none() {
        return false;
    }

    if before.is_none() || after.is_none() {
        return true;
    }

    let before = before.unwrap();
    let after = after.unwrap();

    before != after
}

pub fn check_tripod_level_change(before: Option<TripodLevel>, after: Option<TripodLevel>) -> bool {
    if before.is_none() && after.is_none() {
        return false;
    }

    if before.is_none() || after.is_none() {
        return true;
    }

    let before = before.unwrap();
    let after = after.unwrap();

    before != after
}

const WINDOW_MS: i64 = 5_000;
const WINDOW_S: i64 = 5;

#[allow(clippy::too_many_arguments)]
pub fn insert_data(
    tx: &Transaction,
    mut encounter: Encounter,
    damage_log: HashMap<String, Vec<(i64, i64)>>,
    cast_log: HashMap<String, HashMap<u32, Vec<i32>>>,
    boss_hp_log: HashMap<String, Vec<BossHpLog>>,
    raid_clear: bool,
    party_info: Vec<Vec<String>>,
    raid_difficulty: String,
    region: Option<String>,
    player_info: Option<HashMap<String, InspectInfo>>,
    meter_version: String,
    ntp_fight_start: i64,
    rdps_valid: bool,
    manual: bool,
    skill_cast_log: HashMap<u64, HashMap<u32, BTreeMap<i64, SkillCast>>>,
    skill_cooldowns: HashMap<u32, Vec<CastEvent>>,
) -> Result<i64> {
    let mut encounter_stmt = tx
        .prepare_cached(
            "
    INSERT INTO encounter (
        last_combat_packet,
        total_damage_dealt,
        top_damage_dealt,
        total_damage_taken,
        top_damage_taken,
        dps,
        buffs,
        debuffs,
        total_shielding,
        total_effective_shielding,
        applied_shield_buffs,
        misc,
        version,
        boss_hp_log
    ) VALUES (?1, ?2, ?3, ?4, ?5, ?6, ?7, ?8, ?9, ?10, ?11, ?12, ?13, ?14)",
        )
        .expect("failed to prepare encounter statement");

    encounter.duration = encounter.last_combat_packet - encounter.fight_start;
    let duration_seconds = max(encounter.duration / 1000, 1);
    encounter.encounter_damage_stats.dps =
        encounter.encounter_damage_stats.total_damage_dealt / duration_seconds;

    let misc: EncounterMisc = EncounterMisc {
        raid_clear: if raid_clear { Some(true) } else { None },
        party_info: if party_info.is_empty() {
            None
        } else {
            Some(
                party_info
                    .iter()
                    .enumerate()
                    .map(|(index, party)| (index as i32, party.clone()))
                    .collect(),
            )
        },
        region,
        version: Some(meter_version),
        rdps_valid: Some(rdps_valid),
        rdps_message: if rdps_valid {
            None
        } else {
            Some("invalid_stats".to_string())
        },
        ntp_fight_start: Some(ntp_fight_start),
        manual_save: Some(manual),
        ..Default::default()
    };

    let compressed_boss_hp = compress_json(&boss_hp_log)?;
    let compressed_buffs = compress_json(&encounter.encounter_damage_stats.buffs)?;
    let compressed_debuffs = compress_json(&encounter.encounter_damage_stats.debuffs)?;
    let compressed_shields = compress_json(&encounter.encounter_damage_stats.applied_shield_buffs)?;

    encounter_stmt
        .execute(params![
            encounter.last_combat_packet,
            encounter.encounter_damage_stats.total_damage_dealt,
            encounter.encounter_damage_stats.top_damage_dealt,
            encounter.encounter_damage_stats.total_damage_taken,
            encounter.encounter_damage_stats.top_damage_taken,
            encounter.encounter_damage_stats.dps,
            compressed_buffs,
            compressed_debuffs,
            encounter.encounter_damage_stats.total_shielding,
            encounter.encounter_damage_stats.total_effective_shielding,
            compressed_shields,
            json!(misc),
            DB_VERSION,
            compressed_boss_hp,
        ])
        .expect("failed to insert encounter");

    let last_insert_id = tx.last_insert_rowid();

    let mut entity_stmt = tx
        .prepare_cached(
            "
    INSERT INTO entity (
        name,
        encounter_id,
        npc_id,
        entity_type,
        class_id,
        class,
        gear_score,
        current_hp,
        max_hp,
        is_dead,
        skills,
        damage_stats,
        skill_stats,
        dps,
        character_id,
        engravings,
        loadout_hash,
        combat_power,
        ark_passive_active,
        spec,
        ark_passive_data,
        support_ap,
        support_brand,
        support_identity,
        support_hyper,
        unbuffed_damage,
        unbuffed_dps
    ) VALUES (?1, ?2, ?3, ?4, ?5, ?6, ?7, ?8, ?9, ?10, ?11, ?12, ?13, ?14, ?15, ?16, ?17, ?18, ?19, ?20, ?21, ?22, ?23, ?24, ?25, ?26, ?27)",
        )
        .expect("failed to prepare entity statement");

    let fight_start = encounter.fight_start;
    let fight_end = encounter.last_combat_packet;

    // get average support buffs for supports
    let mut buffs = HashMap::new();
    for party in party_info.iter() {
        let party_members: Vec<_> = encounter
            .entities
            .iter()
            .filter(|(name, _)| party.contains(name))
            .map(|(name, entity)| entity)
            .collect();

        // specs are not determined for dps classes, but should be set for supports
        let party_without_support: Vec<_> = party_members
            .iter()
            .filter(|entity| !is_support(entity))
            .collect();

        if party_members.len() - party_without_support.len() == 1 {
            let party_damage_total: i64 = party_without_support
                .iter()
                .map(|e| get_damage_without_hyper_or_special(e))
                .sum();

            if party_damage_total <= 0 {
                continue;
            }

            let mut average_brand = 0.0;
            let mut average_buff = 0.0;
            let mut average_identity = 0.0;
            let mut average_hyper = 0.0;

            for player in party_without_support {
                let damage_dealt = get_damage_without_hyper_or_special(player) as f64;

                if damage_dealt <= 0.0 {
                    continue;
                }

                let party_damage_percent = damage_dealt / party_damage_total as f64;

                let brand_ratio = player.damage_stats.debuffed_by_support as f64 / damage_dealt;
                let buff_ratio = player.damage_stats.buffed_by_support as f64 / damage_dealt;
                let identity_ratio = player.damage_stats.buffed_by_identity as f64 / damage_dealt;

                average_brand += brand_ratio * party_damage_percent;
                average_buff += buff_ratio * party_damage_percent;
                average_identity += identity_ratio * party_damage_percent;
                average_hyper += (player.damage_stats.buffed_by_hat as f64
                    / player.damage_stats.damage_dealt as f64)
                    * party_damage_percent;
            }

            if let Some(support) = party_members.iter().find(|entity| is_support(entity)) {
                buffs.insert(
                    support.name.clone(),
                    SupportBuffs {
                        brand: average_brand,
                        buff: average_buff,
                        identity: average_identity,
                        hyper: average_hyper,
                    },
                );
            }
        }
    }

    for (_key, entity) in encounter.entities.iter_mut().filter(|(_, e)| {
        ((e.entity_type == EntityType::Player && e.class_id > 0)
            || e.name == encounter.local_player
            || e.entity_type == EntityType::Esther
            || (e.entity_type == EntityType::Boss && e.max_hp > 0))
            && e.damage_stats.damage_dealt > 0
    }) {
        if entity.entity_type == EntityType::Player {
            let intervals = generate_intervals(fight_start, fight_end);
            if let Some(damage_log) = damage_log.get(&entity.name) {
                if !intervals.is_empty() {
                    for interval in intervals {
                        let start = fight_start + interval - WINDOW_MS;
                        let end = fight_start + interval + WINDOW_MS;

                        let damage = sum_in_range(damage_log, start, end);
                        entity
                            .damage_stats
                            .dps_rolling_10s_avg
                            .push(damage / (WINDOW_S * 2));
                    }
                }
                let fight_start_sec = encounter.fight_start / 1000;
                let fight_end_sec = encounter.last_combat_packet / 1000;
                entity.damage_stats.dps_average =
                    calculate_average_dps(damage_log, fight_start_sec, fight_end_sec);
            }

            let spec = get_player_spec(entity, &encounter.encounter_damage_stats.buffs, false);
            entity.spec = Some(spec.clone());

            if let Some(info) = player_info
                .as_ref()
                .and_then(|stats| stats.get(&entity.name))
            {
                for gem in info.gems.iter().flatten() {
                    let skill_ids = if matches!(gem.gem_type, 34 | 35 | 65 | 63 | 61) {
                        GEM_SKILL_MAP
                            .get(&gem.skill_id)
                            .cloned()
                            .unwrap_or_default()
                    } else {
                        vec![gem.skill_id]
                    };

                    for skill_id in skill_ids {
                        if let Some(skill) = entity.skills.get_mut(&skill_id) {
                            match gem.gem_type {
                                27 | 35 => {
                                    // cooldown gems
                                    skill.gem_cooldown =
                                        Some(cooldown_gem_value_to_level(gem.value, gem.tier));
                                    skill.gem_tier = Some(gem.tier);
                                }
                                64 | 65 => {
                                    // support effect damage gems
                                    skill.gem_damage =
                                        Some(support_damage_gem_value_to_level(gem.value));
                                    skill.gem_tier_dmg = Some(gem.tier);
                                }
                                _ => {
                                    // damage gems
                                    skill.gem_damage =
                                        Some(damage_gem_value_to_level(gem.value, gem.tier));
                                    skill.gem_tier_dmg = Some(gem.tier);
                                }
                            }
                        }
                    }
                }

                entity.ark_passive_active = Some(info.ark_passive_enabled);

                let engravings = get_engravings(&info.engravings);
                if entity.class_id == 104
                    && engravings.as_ref().is_some_and(|engravings| {
                        engravings
                            .iter()
                            .any(|e| e == "Awakening" || e == "Drops of Ether")
                    })
                {
                    entity.spec = Some("Princess".to_string());
                } else if spec == "Unknown" {
                    // not reliable enough to be used on its own
                    if let Some(tree) = info.ark_passive_data.as_ref()
                        && let Some(enlightenment) = tree.enlightenment.as_ref()
                    {
                        for node in enlightenment.iter() {
                            let spec = get_spec_from_ark_passive(node);
                            if spec != "Unknown" {
                                entity.spec = Some(spec);
                                break;
                            }
                        }
                    }
                }

                if entity.combat_power.is_none() {
                    entity.combat_power = info.combat_power.as_ref().map(|c| c.score);
                }

                entity.engraving_data = engravings;
                entity.ark_passive_data = info.ark_passive_data.clone();
                entity.loadout_hash = info.loadout_snapshot.clone();
            }

            // sum pseudo rdps data
            let mut buffed_damage = 0;
            for skill in entity.skills.values() {
                for (rdps_type, entry) in skill.rdps_received.iter() {
                    if matches!(*rdps_type, 1 | 3 | 5) {
                        buffed_damage += entry.values().sum::<i64>();
                    }
                }
            }
            entity.damage_stats.unbuffed_damage = entity.damage_stats.damage_dealt - buffed_damage;
            entity.damage_stats.unbuffed_dps =
                entity.damage_stats.unbuffed_damage / duration_seconds;
        }

        if entity.name == encounter.local_player {
            for (skill_id, events) in skill_cooldowns.iter() {
                if let Some(skill) = entity.skills.get_mut(skill_id) {
                    skill.time_available =
                        Some(get_total_available_time(events, fight_start, fight_end));
                }
            }
        }

        entity.damage_stats.dps = entity.damage_stats.damage_dealt / duration_seconds;

        for (_, skill) in entity.skills.iter_mut() {
            skill.dps = skill.total_damage / duration_seconds;
        }

        for (_, cast_log) in cast_log.iter().filter(|&(s, _)| *s == entity.name) {
            for (skill, log) in cast_log {
                entity.skills.entry(*skill).and_modify(|e| {
                    e.cast_log.clone_from(log);
                });
            }
        }

        for (_, skill_cast_log) in skill_cast_log.iter().filter(|&(s, _)| *s == entity.id) {
            for (skill, log) in skill_cast_log {
                entity.skills.entry(*skill).and_modify(|e| {
                    let average_cast = e.total_damage as f64 / e.casts as f64;
                    let filter = average_cast * 0.05;
                    let mut adj_hits = 0;
                    let mut adj_crits = 0;
                    for cast in log.values() {
                        for hit in cast.hits.iter() {
                            if hit.damage as f64 > filter {
                                adj_hits += 1;
                                if hit.crit {
                                    adj_crits += 1;
                                }
                            }
                        }
                    }

                    if adj_hits > 0 {
                        e.adjusted_crit = Some(adj_crits as f64 / adj_hits as f64);
                    }

                    e.max_damage_cast = log
                        .values()
                        .map(|cast| cast.hits.iter().map(|hit| hit.damage).sum::<i64>())
                        .max()
                        .unwrap_or_default();
                    e.skill_cast_log = log.values().cloned().collect();
                });
            }
        }

        let compressed_skills = compress_json(&entity.skills)?;
        let compressed_damage_stats = compress_json(&entity.damage_stats)?;

        let damage_dealt = entity.damage_stats.damage_dealt;
        let damage_without_hyper =
            (damage_dealt - entity.damage_stats.hyper_awakening_damage) as f64;
        let support_buffs = buffs.get(&entity.name);

        entity_stmt
            .execute(params![
                entity.name,
                last_insert_id,
                entity.npc_id,
                entity.entity_type.to_string(),
                entity.class_id,
                entity.class,
                entity.gear_score,
                entity.current_hp,
                entity.max_hp,
                entity.is_dead,
                compressed_skills,
                compressed_damage_stats,
                json!(entity.skill_stats),
                entity.damage_stats.dps,
                entity.character_id,
                json!(entity.engraving_data),
                entity.loadout_hash,
                entity.combat_power,
                entity.ark_passive_active,
                entity.spec,
                json!(entity.ark_passive_data),
                support_buffs
                    .map(|b| b.buff)
                    .unwrap_or(entity.damage_stats.buffed_by_support as f64 / damage_without_hyper),
                support_buffs.map(|b| b.brand).unwrap_or(
                    entity.damage_stats.debuffed_by_support as f64 / damage_without_hyper
                ),
                support_buffs.map(|b| b.identity).unwrap_or(
                    entity.damage_stats.buffed_by_identity as f64 / damage_without_hyper
                ),
                support_buffs
                    .map(|b| b.hyper)
                    .unwrap_or(entity.damage_stats.buffed_by_hat as f64 / damage_without_hyper),
                entity.damage_stats.unbuffed_damage,
                entity.damage_stats.unbuffed_dps
            ])
            .expect("failed to insert entity");
    }

    let mut players = encounter
        .entities
        .values()
        .filter(|e| {
            ((e.entity_type == EntityType::Player && e.class_id > 0)
                || e.name == encounter.local_player)
                && e.damage_stats.damage_dealt > 0
        })
        .collect::<Vec<_>>();
    let local_player_dps = players
        .iter()
        .find(|e| e.name == encounter.local_player)
        .map(|e| e.damage_stats.dps)
        .unwrap_or_default();
    players.sort_unstable_by_key(|e| Reverse(e.damage_stats.damage_dealt));
    let preview_players = players
        .into_iter()
        .map(|e| format!("{}:{}", e.class_id, e.name))
        .collect::<Vec<_>>()
        .join(",");

    let mut encounter_preview_stmt = tx
        .prepare_cached(
            "
    INSERT INTO encounter_preview (
        id,
        fight_start,
        current_boss,
        duration,
        players,
        difficulty,
        local_player,
        my_dps,
        cleared,
        boss_only_damage
    ) VALUES (?1, ?2, ?3, ?4, ?5, ?6, ?7, ?8, ?9, ?10)",
        )
        .expect("failed to prepare encounter preview statement");
    encounter_preview_stmt
        .execute(params![
            last_insert_id,
            encounter.fight_start,
            encounter.current_boss_name,
            encounter.duration,
            preview_players,
            raid_difficulty,
            encounter.local_player,
            local_player_dps,
            raid_clear,
            encounter.boss_only_damage
        ])
        .expect("failed to insert encounter preview");

    Ok(last_insert_id)
}

pub fn map_status_effect(se: &StatusEffectDetails, custom_id_map: &mut HashMap<u32, u32>) -> u32 {
    if se.custom_id > 0 {
        custom_id_map.insert(se.custom_id, se.status_effect_id);
        se.custom_id
    } else {
        se.status_effect_id
    }
}

pub fn is_valid_player(player: &EncounterEntity) -> bool {
    player.gear_score >= 0.0
        && player.entity_type == EntityType::Player
        && player.character_id != 0
        && player.class_id != 0
        && player.name != "You"
        && player
            .name
            .chars()
            .next()
            .unwrap_or_default()
            .is_uppercase()
}

pub fn get_new_id(source_skill: u32) -> u32 {
    source_skill + 1_000_000_000
}

pub fn get_skill_id(new_skill: u32, original_buff_id: u32) -> u32 {
    new_skill - 1_000_000_000 - original_buff_id
}

pub fn update_current_boss_name(boss_name: &str) -> String {
    match boss_name {
        "Chaos Lightning Dragon Jade" => "Argeos",
        "Vicious Argeos" | "Ruthless Lakadroff" | "Untrue Crimson Yoho" | "Despicable Skolakia" => {
            "Behemoth, the Storm Commander"
        }
        _ => boss_name,
    }
    .to_string()
}

pub fn get_player_spec(
    player: &EncounterEntity,
    buffs: &HashMap<u32, StatusEffect>,
    skip_min_check: bool,
) -> String {
    if !skip_min_check && player.skills.len() < 8 {
        return "Unknown".to_string();
    }

    match player.class.as_str() {
        "Berserker" => {
            // if has bloody rush
            if player.skills.contains_key(&16140)
                || player.skills.contains_key(&16145)
                || player.skills.contains_key(&16146)
                || player.skills.contains_key(&16147)
            {
                "Berserker Technique"
            } else {
                "Mayhem"
            }
        }
        "Destroyer" => {
            if player.skills.contains_key(&18090) {
                "Gravity Training"
            } else {
                "Rage Hammer"
            }
        }
        "Gunlancer" => {
            if player.skills.contains_key(&17200) && player.skills.contains_key(&17210) {
                "Lone Knight"
            } else if player.skills.contains_key(&17140) && player.skills.contains_key(&17110) {
                "Combat Readiness"
            } else {
                "Princess"
            }
        }
        "Paladin" => {
            // if has execution of judgement, judgement blade, or flash slash strength release tripod
            if player.skills.contains_key(&36250)
                || player.skills.contains_key(&36270)
                || player
                    .skills
                    .get(&36090)
                    .is_some_and(|s| s.tripod_index.is_some_and(|t| t.second == 3))
            {
                "Judgment"
            } else if player.skills.contains_key(&36200)
                || player.skills.contains_key(&36170)
                || player.skills.contains_key(&36800)
            {
                // if has heavenly blessing, wrath of god, or holy aura
                "Blessed Aura"
            } else {
                "Unknown"
            }
        }
        "Slayer" => {
            if player.skills.contains_key(&45004) {
                "Punisher"
            } else {
                "Predator"
            }
        }
        "Valkyrie" => {
            if player.skills.contains_key(&48060)
                || player.skills.contains_key(&48070)
                || player.skills.contains_key(&48500)
                || player.skills.contains_key(&48100)
            {
                // shining knight, final splendor, cataclysm, foresight slash
                "Shining Knight"
            } else if player.skills.contains_key(&48250)
                || player.skills.contains_key(&48270)
                || player.skills.contains_key(&48230)
                || player.skills.contains_key(&48220)
                || player.skills.contains_key(&48040)
                || player.skills.contains_key(&48041)
                || player.skills.contains_key(&48042)
            {
                // seraphic oath, seraphic leap,
                // circle of truth, truth's decree
                // release light
                "Liberator"
            } else {
                "Unknown"
            }
        }
        "Arcanist" => {
            if player.skills.contains_key(&19282) {
                "Order of the Emperor"
            } else {
                "Grace of the Empress"
            }
        }
        "Summoner" => {
            if player
                .skills
                .iter()
                .any(|(_, skill)| skill.name.contains("Kelsion"))
            {
                "Communication Overflow"
            } else {
                "Master Summoner"
            }
        }
        "Bard" => {
            // if has tempest skill, or vivace, or heavenly tune with crit tripod
            if (player.skills.contains_key(&21147)
                || player.skills.contains_key(&21148)
                || player.skills.contains_key(&21149))
                || player.skills.contains_key(&21310)
                || player
                    .skills
                    .get(&21160)
                    .is_some_and(|s| s.tripod_index.is_some_and(|t| t.third == 2))
            {
                return "True Courage".to_string();
            } else if player
                .skills
                .get(&21160)
                .is_some_and(|s| s.tripod_index.is_some_and(|t| t.third == 1))
            {
                // if heavenly tune has atk pwr tripod
                return "Desperate Salvation".to_string();
            }

            "Unknown"
        }
        "Sorceress" => {
            // if has arcane rupture
            if player.skills.contains_key(&37100) || player.skills.contains_key(&37101) {
                "Igniter"
            } else {
                "Reflux"
            }
        }
        "Wardancer" => {
            if player.skills.contains_key(&22340) {
                "Esoteric Skill Enhancement"
            } else {
                "First Intention"
            }
        }
        "Scrapper" => {
            if player.skills.contains_key(&23230) {
                "Ultimate Skill: Taijutsu"
            } else {
                "Shock Training"
            }
        }
        "Soulfist" => {
            if player.skills.contains_key(&24200) {
                "Energy Overflow"
            } else {
                "Robust Spirit"
            }
        }
        "Glaivier" => {
            if player.skills.contains_key(&34590) {
                "Pinnacle"
            } else {
                "Control"
            }
        }
        "Striker" => {
            if player.skills.contains_key(&39290) {
                "Deathblow"
            } else {
                "Esoteric Flurry"
            }
        }
        "Breaker" => {
            if player.skills.contains_key(&47020) {
                "Asura's Path"
            } else {
                "Brawl King Storm"
            }
        }
        "Deathblade" => {
            if player.skills.contains_key(&25038) {
                "Surge"
            } else {
                "Remaining Energy"
            }
        }
        "Shadowhunter" => {
            if player.skills.contains_key(&27860) {
                "Demonic Impulse"
            } else {
                "Perfect Suppression"
            }
        }
        "Reaper" => {
            let buff_names = get_buff_names(player, buffs);
            if buff_names.iter().any(|s| s.contains("Lunar Voice")) {
                "Lunar Voice"
            } else {
                "Hunger"
            }
        }
        "Souleater" => {
            if player.skills.contains_key(&46250) {
                "Night's Edge"
            } else {
                "Full Moon Harvester"
            }
        }
        "Sharpshooter" => {
            let buff_names = get_buff_names(player, buffs);
            if buff_names
                .iter()
                .any(|s| s.contains("Loyal Companion") || s.contains("Hawk Support"))
            {
                "Loyal Companion"
            } else {
                "Death Strike"
            }
        }
        "Deadeye" => {
            if player.skills.contains_key(&29300) {
                "Enhanced Weapon"
            } else {
                "Pistoleer"
            }
        }
        "Artillerist" => {
            if player.skills.contains_key(&30260) {
                "Barrage Enhancement"
            } else {
                "Firepower Enhancement"
            }
        }
        "Machinist" => {
            let buff_names = get_buff_names(player, buffs);
            if buff_names
                .iter()
                .any(|s| s.contains("Combat Mode") || s.contains("Evolutionary Legacy"))
            {
                "Evolutionary Legacy"
            } else {
                "Arthetinean Skill"
            }
        }
        "Gunslinger" => {
            if player.skills.contains_key(&38110) {
                "Peacemaker"
            } else {
                "Time to Hunt"
            }
        }
        "Artist" => {
            // dps if has cattle drive or shattering strike or rising moon
            // or sunsketch with crit tripod
            if player.skills.contains_key(&31940)
                || player.skills.contains_key(&31060)
                || player.skills.contains_key(&31145)
                || player
                    .skills
                    .get(&31400)
                    .is_some_and(|s| s.tripod_index.is_some_and(|t| t.third == 2))
            {
                return "Recurrence".to_string();
            } else if player
                .skills
                .get(&31400)
                .is_some_and(|s| s.tripod_index.is_some_and(|t| t.third == 1))
            {
                // if sunsketch has atk pwr tripod
                return "Full Bloom".to_string();
            }

            "Unknown"
        }
        "Aeromancer" => {
            if player.skills.contains_key(&32250) && player.skills.contains_key(&32260) {
                "Wind Fury"
            } else {
                "Drizzle"
            }
        }
        "Wildsoul" => {
            if player.skills.contains_key(&33400) || player.skills.contains_key(&33410) {
                "Ferality"
            } else {
                "Phantom Beast Awakening"
            }
        }
        _ => "Unknown",
    }
    .to_string()
}

fn get_buff_names(player: &EncounterEntity, buffs: &HashMap<u32, StatusEffect>) -> Vec<String> {
    let mut names = Vec::new();
    for (id, _) in player.damage_stats.buffed_by.iter() {
        if let Some(buff) = buffs.get(id) {
            names.push(buff.source.name.clone());
        }
    }

    names
}

fn get_spec_from_ark_passive(node: &ArkPassiveNode) -> String {
    match node.id {
        2160000 => "Berserker Technique",
        2160010 => "Mayhem",
        2170000 => "Lone Knight",
        2170010 => "Combat Readiness",
        2180000 => "Rage Hammer",
        2180010 => "Gravity Training",
        2360000 => "Judgment",
        2360010 => "Blessed Aura",
        2450000 => "Punisher",
        2450010 => "Predator",
        2480000 => "Shining Knight",
        2480100 => "Liberator",
        2230000 => "Ultimate Skill: Taijutsu",
        2230100 => "Shock Training",
        2220000 => "First Intention",
        2220100 => "Esoteric Skill Enhancement",
        2240000 => "Energy Overflow",
        2240100 => "Robust Spirit",
        2340000 => "Control",
        2340100 => "Pinnacle",
        2470000 => "Brawl King Storm",
        2470100 => "Asura's Path",
        2390000 => "Esoteric Flurry",
        2390010 => "Deathblow",
        2300000 => "Barrage Enhancement",
        2300100 => "Firepower Enhancement",
        2290000 => "Enhanced Weapon",
        2290100 => "Pistoleer",
        2280000 => "Death Strike",
        2280100 => "Loyal Companion",
        2350000 => "Evolutionary Legacy",
        2350100 => "Arthetinean Skill",
        2380000 => "Peacemaker",
        2380100 => "Time to Hunt",
        2370000 => "Igniter",
        2370100 => "Reflux",
        2190000 => "Grace of the Empress",
        2190100 => "Order of the Emperor",
        2200000 => "Communication Overflow",
        2200100 => "Master Summoner",
        2210000 => "Desperate Salvation",
        2210100 => "True Courage",
        2270000 => "Demonic Impulse",
        2270600 => "Perfect Suppression",
        2250000 => "Surge",
        2250600 => "Remaining Energy",
        2260000 => "Lunar Voice",
        2260600 => "Hunger",
        2460000 => "Full Moon Harvester",
        2460600 => "Night's Edge",
        2320000 => "Wind Fury",
        2320600 => "Drizzle",
        2310000 => "Full Bloom",
        2310600 => "Recurrence",
        2330000 => "Ferality",
        2330100 => "Phantom Beast Awakening",
        _ => "Unknown",
    }
    .to_string()
}

pub fn boss_to_raid_map(boss: &str, max_hp: i64) -> Option<String> {
    match boss {
        "Phantom Legion Commander Brelshaza" => {
            if max_hp > 100_000_000_000 {
                Some("Act 2: Brelshaza G2".to_string())
            } else {
                Some("Brelshaza G6".to_string())
            }
        }
        _ => RAID_MAP.get(boss).cloned(),
    }
}

pub fn get_total_available_time(
    skill_cooldown: &Vec<CastEvent>,
    encounter_start: i64,
    encounter_end: i64,
) -> i64 {
    let mut total_available_time = 0;
    let mut current_available_from = encounter_start;

    for event in skill_cooldown {
        if event.timestamp > current_available_from {
            total_available_time += event.timestamp - current_available_from;
        }

        let cooldown_end = event.timestamp + event.cooldown_duration_ms;
        current_available_from = current_available_from.max(cooldown_end);
    }

    if encounter_end > current_available_from {
        total_available_time += encounter_end - current_available_from;
    }

    total_available_time
}<|MERGE_RESOLUTION|>--- conflicted
+++ resolved
@@ -6,18 +6,10 @@
 use crate::live::stats_api::InspectInfo;
 use crate::live::status_tracker::StatusEffectDetails;
 use crate::models::*;
-<<<<<<< HEAD
 use crate::utils::*;
 use anyhow::Result;
 use hashbrown::HashMap;
 use rusqlite::{params, Transaction};
-=======
-use flate2::Compression;
-use flate2::write::GzEncoder;
-use hashbrown::HashMap;
-use rusqlite::{Transaction, params};
-use serde::Serialize;
->>>>>>> c2f626de
 use serde_json::json;
 use std::cmp::{Ordering, Reverse, max};
 use std::collections::BTreeMap;
@@ -1516,4 +1508,15 @@
     }
 
     total_available_time
+}
+
+fn get_damage_without_hyper_or_special(e: &EncounterEntity) -> i64 {
+    let hyper = e.damage_stats.hyper_awakening_damage;
+    let special = e
+        .skills
+        .values()
+        .filter(|s| s.special.unwrap_or(false))
+        .map(|s| s.total_damage)
+        .sum::<i64>();
+    e.damage_stats.damage_dealt - hyper - special
 }