--- conflicted
+++ resolved
@@ -301,9 +301,11 @@
             if status_effect.status_effect_type == StatusEffectType::Shield {
                 shields.push(status_effect.clone());
             }
+
             if !buff_at_max_stacks(&status_effect) {
                 continue;
             }
+            
             self.status_tracker
                 .borrow_mut()
                 .register_status_effect(status_effect);
@@ -522,13 +524,12 @@
             source_entity_skills,
         );
 
-<<<<<<< HEAD
         if status_effect.custom_id > 0 {
             custom_id_map.insert(status_effect.custom_id, status_effect.status_effect_id);
-=======
+        }
+        
         if !buff_at_max_stacks(&status_effect) {
             return status_effect;
->>>>>>> 877ae422
         }
 
         self.status_tracker
