use crate::data::*;
use crate::live::id_tracker::IdTracker;
use crate::live::party_tracker::PartyTracker;
use crate::live::status_tracker::{StatusTracker, build_status_effect};
use crate::local::{LocalInfo, LocalPlayer};
use crate::models::*;

use chrono::{DateTime, Utc};
use hashbrown::HashMap;
use log::{info, warn};
use meter_core::packets::definitions::*;
use meter_core::packets::structures::{NpcStruct, PCStruct, StatPair, StatusEffectData};
use std::cell::RefCell;
use std::rc::Rc;

pub struct EntityTracker {
    id_tracker: Rc<RefCell<IdTracker>>,
    party_tracker: Rc<RefCell<PartyTracker>>,
    status_tracker: Rc<RefCell<StatusTracker>>,

    pub entities: HashMap<u64, Entity>,

    pub local_entity_id: u64,
    pub local_character_id: u64,
    pub character_id_to_name: HashMap<u64, String>,
}

impl EntityTracker {
    pub fn new(
        status_tracker: Rc<RefCell<StatusTracker>>,
        id_tracker: Rc<RefCell<IdTracker>>,
        party_tracker: Rc<RefCell<PartyTracker>>,
    ) -> Self {
        Self {
            status_tracker,
            id_tracker,
            party_tracker,
            entities: HashMap::new(),
            local_entity_id: 0,
            local_character_id: 0,
            character_id_to_name: HashMap::new(),
        }
    }

    pub fn init_env(&mut self, pkt: PKTInitEnv) -> Entity {
        if self.local_entity_id != 0 {
            let party_id = self
                .party_tracker
                .borrow_mut()
                .entity_id_to_party_id
                .get(&self.local_entity_id)
                .cloned();
            if let Some(party_id) = party_id {
                self.party_tracker
                    .borrow_mut()
                    .entity_id_to_party_id
                    .remove(&self.local_entity_id);
                self.party_tracker
                    .borrow_mut()
                    .entity_id_to_party_id
                    .insert(pkt.player_id, party_id);
            }
        }

        let mut local_player = self
            .entities
            .get(&self.local_entity_id)
            .cloned()
            .unwrap_or_else(|| Entity {
                entity_type: EntityType::Player,
                name: "You".to_string(),
                class_id: 0,
                gear_level: 0.0,
                character_id: self.local_character_id,
                ..Default::default()
            });

        info!("init env: eid: {}->{}", self.local_entity_id, pkt.player_id);

        local_player.id = pkt.player_id;
        self.local_entity_id = pkt.player_id;

        self.entities.clear();
        self.entities.insert(local_player.id, local_player.clone());
        self.character_id_to_name
            .retain(|c_id, _| *c_id != local_player.character_id);
        self.id_tracker.borrow_mut().clear();
        self.status_tracker.borrow_mut().clear();
        if local_player.character_id > 0 {
            self.id_tracker
                .borrow_mut()
                .add_mapping(local_player.character_id, local_player.id);
            self.party_tracker
                .borrow_mut()
                .complete_entry(local_player.character_id, local_player.id);
        }
        local_player
    }

    pub fn init_pc(&mut self, pkt: PKTInitPC) -> Entity {
        let player = Entity {
            id: pkt.player_id,
            entity_type: EntityType::Player,
            name: pkt.name,
            class_id: pkt.class_id as u32,
            gear_level: truncate_gear_level(pkt.gear_level),
            character_id: pkt.character_id,
            stats: pkt
                .stat_pairs
                .iter()
                .map(|sp| (sp.stat_type, sp.value))
                .collect(),
            ..Default::default()
        };

        self.local_entity_id = player.id;
        self.local_character_id = player.character_id;
        self.entities.clear();
        self.entities.insert(player.id, player.clone());
        self.id_tracker
            .borrow_mut()
            .add_mapping(player.character_id, player.id);
        self.party_tracker
            .borrow_mut()
            .set_name(player.name.clone());
        self.party_tracker
            .borrow_mut()
            .complete_entry(player.character_id, player.id);
        self.status_tracker
            .borrow_mut()
            .remove_local_object(player.id);
        self.character_id_to_name
            .insert(player.character_id, player.name.clone());
        self.build_and_register_status_effects(pkt.status_effect_datas, player.id);
        player
    }

    // pub fn migration_execute(&mut self, pkt: PKTMigrationExecute) {
    //     if self
    //         .id_tracker
    //         .borrow()
    //         .get_local_character_id(self.local_entity_id)
    //         != 0
    //     {
    //         return;
    //     }

    //     let char_id = if pkt.account_character_id1 < pkt.account_character_id2 {
    //         pkt.account_character_id1
    //     } else {
    //         pkt.account_character_id2
    //     };

    //     info!("character id: {}->{}", self.local_character_id, char_id);
    //     self.local_character_id = char_id;
    //     self.id_tracker
    //         .borrow_mut()
    //         .add_mapping(char_id, self.local_entity_id);

    //     self.entities
    //         .entry(self.local_entity_id)
    //         .and_modify(|e| {
    //             e.character_id = char_id;
    //         })
    //         .or_insert_with(|| Entity {
    //             entity_type: Player,
    //             name: "You".to_string(),
    //             character_id: char_id,
    //             ..Default::default()
    //         });
    // }

    pub fn new_pc(&mut self, pc_struct: PCStruct) -> Entity {
        let entity = Entity {
            id: pc_struct.player_id,
            entity_type: EntityType::Player,
            name: pc_struct.name.clone(),
            class_id: pc_struct.class_id as u32,
            gear_level: truncate_gear_level(pc_struct.max_item_level), // todo?
            character_id: pc_struct.character_id,
            stats: pc_struct
                .stat_pairs
                .iter()
                .map(|sp| (sp.stat_type, sp.value))
                .collect(),
            ..Default::default()
        };

        self.entities.insert(entity.id, entity.clone());
        let old_entity_id = self
            .id_tracker
            .borrow()
            .get_entity_id(pc_struct.character_id);
        if let Some(old_entity_id) = old_entity_id {
            self.party_tracker
                .borrow_mut()
                .change_entity_id(old_entity_id, entity.id);
        }
        self.id_tracker
            .borrow_mut()
            .add_mapping(pc_struct.character_id, pc_struct.player_id);
        self.party_tracker
            .borrow_mut()
            .complete_entry(pc_struct.character_id, pc_struct.player_id);
        self.character_id_to_name
            .insert(pc_struct.character_id, pc_struct.name.clone());
        // println!("party status: {:?}", self.party_tracker.borrow().character_id_to_party_id);
        let local_character_id = if self.local_character_id != 0 {
            self.local_character_id
        } else {
            self.id_tracker
                .borrow()
                .get_local_character_id(self.local_entity_id)
        };
        self.status_tracker
            .borrow_mut()
            .new_pc(pc_struct, local_character_id);
        entity
    }

    pub fn new_npc(&mut self, pkt: PKTNewNpc, max_hp: i64) -> Entity {
        let (entity_type, name, grade) = get_npc_entity_type_name_grade(&pkt.npc_struct, max_hp);
        let npc = Entity {
            id: pkt.npc_struct.object_id,
            entity_type,
            name,
            grade,
            npc_id: pkt.npc_struct.type_id,
            level: pkt.npc_struct.level,
            push_immune: entity_type == EntityType::Boss,
            stats: pkt
                .npc_struct
                .stat_pairs
                .iter()
                .map(|sp| (sp.stat_type, sp.value))
                .collect(),
            ..Default::default()
        };
        self.entities.insert(npc.id, npc.clone());
        self.status_tracker.borrow_mut().remove_local_object(npc.id);
        self.build_and_register_status_effects(pkt.npc_struct.status_effect_datas, npc.id);
        npc
    }

    pub fn new_npc_summon(&mut self, pkt: PKTNewNpcSummon, max_hp: i64) -> Entity {
        let (entity_type, name, grade) = get_npc_entity_type_name_grade(&pkt.npc_struct, max_hp);
        let entity_type = if entity_type == EntityType::Npc {
            EntityType::Summon
        } else {
            entity_type
        };
        let npc = Entity {
            id: pkt.npc_struct.object_id,
            entity_type,
            name,
            grade,
            npc_id: pkt.npc_struct.type_id,
            owner_id: pkt.owner_id,
            level: pkt.npc_struct.level,
            push_immune: entity_type == EntityType::Boss,
            stats: pkt
                .npc_struct
                .stat_pairs
                .iter()
                .map(|sp| (sp.stat_type, sp.value))
                .collect(),
            ..Default::default()
        };
        self.entities.insert(npc.id, npc.clone());
        self.status_tracker.borrow_mut().remove_local_object(npc.id);
        self.build_and_register_status_effects(pkt.npc_struct.status_effect_datas, npc.id);
        npc
    }

    pub fn party_status_effect_add(
        &mut self,
        pkt: PKTPartyStatusEffectAddNotify,
        entities: &HashMap<String, EncounterEntity>,
        custom_id_map: &mut HashMap<u32, u32>,
    ) -> Vec<StatusEffectDetails> {
        let timestamp = Utc::now();
        let mut shields: Vec<StatusEffectDetails> = Vec::new();
        for sed in pkt.status_effect_datas {
            let entity = self.get_source_entity(sed.source_id);
            let encounter_entity = entities.get(&entity.name);
            let source_entity_skills = encounter_entity.map(|pr| &pr.skills);
            // println!("entity: {:?}", entity);
            let status_effect = build_status_effect(
                sed,
                pkt.character_id,
                entity.id,
                StatusEffectTargetType::Party,
                timestamp,
                source_entity_skills,
            );

            if status_effect.custom_id > 0 {
                custom_id_map.insert(status_effect.custom_id, status_effect.status_effect_id);
            }

            if status_effect.status_effect_type == StatusEffectType::Shield {
                shields.push(status_effect.clone());
            }

<<<<<<< HEAD
            if !buff_at_max_stacks(&status_effect) {
                continue;
            }
            
=======
>>>>>>> e2899eed
            self.status_tracker
                .borrow_mut()
                .register_status_effect(status_effect);
        }
        shields
    }

    pub fn party_status_effect_remove(
        &mut self,
        pkt: PKTPartyStatusEffectRemoveNotify,
    ) -> (
        bool,
        Vec<StatusEffectDetails>,
        Vec<StatusEffectDetails>,
        bool,
    ) {
        self.status_tracker.borrow_mut().remove_status_effects(
            pkt.character_id,
            pkt.status_effect_instance_ids,
            pkt.reason,
            StatusEffectTargetType::Party,
        )
    }

    pub fn new_projectile(&mut self, pkt: &PKTNewProjectile) {
        let projectile = Entity {
            id: pkt.projectile_info.projectile_id,
            entity_type: EntityType::Projectile,
            name: format!("{:x}", pkt.projectile_info.projectile_id),
            owner_id: pkt.projectile_info.owner_id,
            skill_id: pkt.projectile_info.skill_id,
            skill_effect_id: pkt.projectile_info.skill_effect,
            ..Default::default()
        };
        self.entities.insert(projectile.id, projectile);
    }

    pub fn new_trap(&mut self, pkt: &PKTNewTrap) {
        let trap: Entity = Entity {
            id: pkt.trap_struct.object_id,
            entity_type: EntityType::Projectile,
            name: format!("{:x}", pkt.trap_struct.object_id),
            owner_id: pkt.trap_struct.owner_id,
            skill_id: pkt.trap_struct.skill_id,
            skill_effect_id: pkt.trap_struct.skill_effect,
            ..Default::default()
        };
        self.entities.insert(trap.id, trap);
    }

    pub fn party_info(&mut self, pkt: PKTPartyInfo, local_info: &LocalInfo) {
        let mut unknown_local = if let Some(local_player) = self.entities.get(&self.local_entity_id)
        {
            local_player.name.is_empty()
                || local_player.name == "You"
                || local_player.name.starts_with('0')
        } else {
            true
        };

        self.party_tracker
            .borrow_mut()
            .remove_party_mappings(pkt.party_instance_id);

        let most_likely_local_name = if unknown_local {
            let party_members = pkt
                .party_member_datas
                .iter()
                .map(|m| m.character_id)
                .collect::<Vec<u64>>();
            let mut party_locals = local_info
                .local_players
                .iter()
                .filter_map(|(k, v)| {
                    if party_members.contains(k) {
                        Some(v)
                    } else {
                        None
                    }
                })
                .collect::<Vec<&LocalPlayer>>();
            party_locals.sort_by(|a, b| b.count.cmp(&a.count));
            party_locals
                .first()
                .map_or_else(String::new, |p| p.name.clone())
        } else {
            "".to_string()
        };

        for member in pkt.party_member_datas {
            if unknown_local
                && member.name == most_likely_local_name
                && let Some(local_player) = self.entities.get_mut(&self.local_entity_id)
            {
                unknown_local = false;
                warn!(
                    "unknown local player, inferring from cache: {}",
                    member.name
                );
                local_player.entity_type = EntityType::Player;
                local_player.class_id = member.class_id as u32;
                local_player.gear_level = truncate_gear_level(member.gear_level);
                local_player.name.clone_from(&member.name);
                local_player.character_id = member.character_id;
                self.character_id_to_name
                    .insert(member.character_id, member.name.clone());
                self.id_tracker
                    .borrow_mut()
                    .add_mapping(member.character_id, self.local_entity_id);
                self.party_tracker
                    .borrow_mut()
                    .set_name(member.name.clone());
            }

            let entity_id = self.id_tracker.borrow().get_entity_id(member.character_id);

            if let Some(entity_id) = entity_id {
                if let Some(entity) = self.entities.get_mut(&entity_id)
                    && entity.entity_type == EntityType::Player
                    && entity.name == member.name
                {
                    entity.gear_level = truncate_gear_level(member.gear_level);
                    entity.class_id = member.class_id as u32;
                }

                self.party_tracker.borrow_mut().add(
                    pkt.raid_instance_id,
                    pkt.party_instance_id,
                    member.character_id,
                    entity_id,
                    Some(member.name.clone()),
                );
            } else {
                self.party_tracker.borrow_mut().add(
                    pkt.raid_instance_id,
                    pkt.party_instance_id,
                    member.character_id,
                    0,
                    Some(member.name.clone()),
                );
            }
        }
    }

    pub fn get_source_entity(&mut self, id: u64) -> Entity {
        let id = self.entities.get(&id).map_or(id, |entity| {
            if entity.entity_type == EntityType::Projectile
                || entity.entity_type == EntityType::Summon
            {
                entity.owner_id
            } else {
                id
            }
        });

        self.entities.get(&id).cloned().unwrap_or_else(|| {
            let entity = Entity {
                id,
                entity_type: EntityType::Unknown,
                name: format!("{:x}", id),
                ..Default::default()
            };
            self.entities.insert(entity.id, entity.clone());
            entity
        })
    }

    pub fn id_is_player(&mut self, id: u64) -> bool {
        if let Some(entity) = self.entities.get(&id) {
            entity.entity_type == EntityType::Player
        } else {
            false
        }
    }

    pub fn guess_is_player(&mut self, entity: &mut Entity, skill_id: u32) {
        if (entity.entity_type != EntityType::Unknown && entity.entity_type != EntityType::Player)
            || (entity.entity_type == EntityType::Player && entity.class_id != 0)
        {
            return;
        }

        let class_id = get_skill_class_id(&skill_id);
        if class_id != 0 {
            if entity.entity_type == EntityType::Player {
                if entity.class_id == class_id {
                    return;
                }
                entity.class_id = class_id;
            } else {
                entity.entity_type = EntityType::Player;
                entity.class_id = class_id;
            }
            self.entities.insert(entity.id, entity.clone());
        }
    }

    pub fn build_and_register_status_effect(
        &mut self,
        sed: StatusEffectData,
        target_id: u64,
        timestamp: DateTime<Utc>,
        entities: Option<&HashMap<String, EncounterEntity>>,
        custom_id_map: &mut HashMap<u32, u32>,
    ) -> StatusEffectDetails {
        let source_entity = self.get_source_entity(sed.source_id);
        let source_encounter_entity =
            entities.and_then(|entities| entities.get(&source_entity.name));
        let source_entity_skills = source_encounter_entity.map(|pr| &pr.skills);
        let status_effect = build_status_effect(
            sed,
            target_id,
            source_entity.id,
            StatusEffectTargetType::Local,
            timestamp,
            source_entity_skills,
        );

<<<<<<< HEAD
        if status_effect.custom_id > 0 {
            custom_id_map.insert(status_effect.custom_id, status_effect.status_effect_id);
        }
        
        if !buff_at_max_stacks(&status_effect) {
            return status_effect;
        }

=======
>>>>>>> e2899eed
        self.status_tracker
            .borrow_mut()
            .register_status_effect(status_effect.clone());

        status_effect
    }

    fn build_and_register_status_effects(&mut self, seds: Vec<StatusEffectData>, target_id: u64) {
        let timestamp = Utc::now();
        for sed in seds.into_iter() {
            self.build_and_register_status_effect(sed, target_id, timestamp, None, &mut HashMap::new());
        }
    }

    pub fn get_or_create_entity(&mut self, id: u64) -> Entity {
        if let Some(entity) = self.entities.get(&id) {
            return entity.clone();
        }

        let entity = Entity {
            id,
            entity_type: EntityType::Unknown,
            name: format!("{:x}", id),
            ..Default::default()
        };
        self.entities.insert(entity.id, entity.clone());
        entity
    }

    pub fn get_entity_ref(&self, id: u64) -> Option<&Entity> {
        self.entities.get(&id)
    }
}

pub fn get_current_and_max_hp(stat_pair: &Vec<StatPair>) -> (i64, i64) {
    let mut hp: Option<i64> = None;
    let mut max_hp: Option<i64> = None;

    for pair in stat_pair {
        match pair.stat_type as u32 {
            1 => hp = Some(pair.value),
            27 => max_hp = Some(pair.value),
            _ => {}
        }
        if hp.is_some() && max_hp.is_some() {
            break;
        }
    }

    (hp.unwrap_or_default(), max_hp.unwrap_or_default())
}

fn get_npc_entity_type_name_grade(npc: &NpcStruct, max_hp: i64) -> (EntityType, String, String) {
    if let Some(esther) = get_esther_from_npc_id(npc.type_id) {
        return (EntityType::Esther, esther.name, "none".to_string());
    }

    if let Some((_, npc_info)) = NPC_DATA.get_key_value(&npc.type_id) {
        let npc_name = npc_info.name.clone().unwrap_or_default();
        if (npc_info.grade == "boss"
            || npc_info.grade == "raid"
            || npc_info.grade == "epic_raid"
            || npc_info.grade == "commander")
            && max_hp > 10_000
            && !npc_name.is_empty()
            && !npc_name.contains('_')
            && npc_name.is_ascii()
        {
            (EntityType::Boss, npc_name.clone(), npc_info.grade.clone())
        } else {
            (EntityType::Npc, npc_name.clone(), npc_info.grade.clone())
        }
    } else {
        (
            EntityType::Npc,
            format!("{:x}", npc.object_id),
            "none".to_string(),
        )
    }
}

fn get_esther_from_npc_id(npc_id: u32) -> Option<Esther> {
    ESTHER_DATA
        .iter()
        .find(|esther| esther.npc_ids.contains(&npc_id))
        .cloned()
}

pub fn get_skill_class_id(skill_id: &u32) -> u32 {
    if let Some(skill) = SKILL_DATA.get(skill_id) {
        skill.class_id
    } else {
        0
    }
}

fn truncate_gear_level(gear_level: f32) -> f32 {
    f32::trunc(gear_level * 100.) / 100.
}<|MERGE_RESOLUTION|>--- conflicted
+++ resolved
@@ -302,13 +302,6 @@
                 shields.push(status_effect.clone());
             }
 
-<<<<<<< HEAD
-            if !buff_at_max_stacks(&status_effect) {
-                continue;
-            }
-            
-=======
->>>>>>> e2899eed
             self.status_tracker
                 .borrow_mut()
                 .register_status_effect(status_effect);
@@ -527,17 +520,10 @@
             source_entity_skills,
         );
 
-<<<<<<< HEAD
         if status_effect.custom_id > 0 {
             custom_id_map.insert(status_effect.custom_id, status_effect.status_effect_id);
         }
-        
-        if !buff_at_max_stacks(&status_effect) {
-            return status_effect;
-        }
-
-=======
->>>>>>> e2899eed
+
         self.status_tracker
             .borrow_mut()
             .register_status_effect(status_effect.clone());
