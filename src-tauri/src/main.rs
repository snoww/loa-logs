#![cfg_attr(not(debug_assertions), windows_subsystem = "windows")]

mod app;
#[cfg(feature = "meter-core")]
mod live;
mod misc;
mod context;
mod constants;
mod data;
mod models;
mod settings;
mod local;
mod ui;
mod shell;
mod utils;
mod setup;
mod background;
mod database;
mod handlers;

use anyhow::Result;
use crate::constants::*;
use crate::context::AppContext;
use crate::data::AssetPreloader;
use crate::database::Database;
use crate::handlers::generate_handlers;
use crate::misc::load_windivert;
use crate::settings::SettingsManager;
use crate::setup::setup;
use crate::ui::on_window_event;

#[tokio::main]
async fn main() -> Result<()> {
    let _ = app::logger::init()?;
    app::panic::set_hook_with_logger();

    let tauri_context = tauri::generate_context!();
    let package_info = tauri_context.package_info();
    let context = AppContext::new(package_info.version.to_string())?;
    let settings_manager = SettingsManager::new(context.settings_path.clone()).expect("could not create settings");
    load_windivert(&context.current_dir).expect("could not load windivert dependencies");
<<<<<<< HEAD
    // load meter-data
    AssetPreloader::new()?;
    let database = Database::new(
        context.database_path.clone(),
        &context.version).expect("error setting up database: {}");
    let repository = database.create_repository();
=======
    AssetPreloader::new(&context.current_dir).expect("could not load meter-data");
>>>>>>> a63b070b

    tauri::Builder::default()
        .manage(context)
        .manage(database)
        .manage(repository)
        .manage(settings_manager)
        .plugin(tauri_plugin_clipboard_manager::init())
        .plugin(tauri_plugin_global_shortcut::Builder::new().build())
        .plugin(tauri_plugin_opener::init())
        .plugin(tauri_plugin_process::init())
        .plugin(tauri_plugin_single_instance::init(|_app, _argv, _cwd| {}))
        .plugin(tauri_plugin_updater::Builder::new().build())
        .plugin(
            tauri_plugin_window_state::Builder::new()
                .with_state_flags(WINDOW_STATE_FLAGS)
                .build(),
        )
<<<<<<< HEAD
        .setup(setup)
        .on_window_event(on_window_event)
        .invoke_handler(generate_handlers())
=======
        .setup(|app| {
            let app_handle = app.handle();
            info!("starting app v{}", app.package_info().version);
            #[cfg(not(debug_assertions))]
            app::panic::add_hook_with_dialog(app.handle());

            if let Err(e) = setup_db(app.handle()) {
                warn!("error setting up database: {e}");
            }

            setup_tray(app_handle)?;

            app.manage(AutoLaunchManager::new(
                &app.package_info().name,
                &std::env::current_exe()?,
            ));

            let update_checked = Arc::new(AtomicBool::new(false));
            let checked_clone = update_checked.clone();
            let cloned_app_handle = app_handle.clone();
            tauri::async_runtime::spawn(async move {
                match cloned_app_handle.updater().unwrap().check().await {
                    #[cfg(not(debug_assertions))]
                    Ok(Some(update)) => {
                        info!("update available, downloading update: v{}", update.version);

                        unload_driver();
                        remove_driver();

                        if let Err(e) = update.download_and_install(|_, _| {}, || {}).await {
                            error!("failed to download update: {}", e);
                        }
                    }
                    Err(e) => {
                        warn!("failed to get update: {e}");
                        checked_clone.store(true, Ordering::Relaxed);
                    }
                    _ => {
                        info!("no update available");
                        checked_clone.store(true, Ordering::Relaxed);
                    }
                }
            });

            let settings_manager = app_handle.state::<SettingsManager>();
            let settings = settings_manager.read()?;

            let meter_window = app.get_webview_window(METER_WINDOW_LABEL).unwrap();
            meter_window
                .restore_state(WINDOW_STATE_FLAGS)
                .expect("failed to restore window state");

            let mini_window = app.get_webview_window(METER_MINI_WINDOW_LABEL).unwrap();
            meter_window
                .restore_state(WINDOW_STATE_FLAGS)
                .expect("failed to restore window state");
            // #[cfg(debug_assertions)]
            // {
            //     meter_window.open_devtools();
            // }

            let logs_window = app.get_webview_window(LOGS_WINDOW_LABEL).unwrap();
            logs_window
                .restore_state(WINDOW_STATE_FLAGS)
                .expect("failed to restore window state");

            let mut port = 6040;

            if let Some(settings) = settings.clone() {
                info!("settings loaded");
                if settings.general.mini {
                    mini_window.show().unwrap();
                } else if !settings.general.hide_meter_on_start && !settings.general.mini {
                    meter_window.show().unwrap();
                }
                if !settings.general.hide_logs_on_start {
                    logs_window.show().unwrap();
                }
                if !settings.general.always_on_top {
                    meter_window.set_always_on_top(false).unwrap();
                    mini_window.set_always_on_top(false).unwrap();
                } else {
                    meter_window.set_always_on_top(true).unwrap();
                    mini_window.set_always_on_top(true).unwrap();
                }

                if settings.general.auto_iface && settings.general.port > 0 {
                    port = settings.general.port;
                }

                if settings.general.start_loa_on_start {
                    info!("auto launch game enabled");
                    start_loa_process(app.handle().clone());
                }
            } else {
                meter_window.show().unwrap();
                logs_window.show().unwrap();
            }

            remove_driver();

            // only start listening if we have live meter
            #[cfg(feature = "meter-core")]
            {
                let app = app.app_handle().clone();
                tokio::task::spawn_blocking(move || {
                    // only start listening when there's no update, otherwise unable to remove driver
                    while !update_checked.load(Ordering::Relaxed) {
                        std::thread::sleep(std::time::Duration::from_millis(100));
                    }
                    info!("listening on port: {port}");
                    live::start(app, port, settings).map_err(|e| {
                        error!("unexpected error occurred in parser: {e}");
                    })
                });
            }

            // #[cfg(debug_assertions)]
            // {
            //     _logs_window.open_devtools();
            // }

            Ok(())
        })
        .on_window_event(|window, event| match event {
            WindowEvent::CloseRequested { api, .. } => {
                api.prevent_close();

                if window.label() == METER_WINDOW_LABEL || window.label() == METER_MINI_WINDOW_LABEL
                {
                    let app_handle = window.app_handle();
                    let meter_window = app_handle.get_webview_window(METER_WINDOW_LABEL).unwrap();
                    let logs_window = app_handle.get_webview_window(LOGS_WINDOW_LABEL).unwrap();

                    if logs_window.is_minimized().unwrap() {
                        logs_window.unminimize().unwrap();
                    }

                    if meter_window.is_minimized().unwrap() {
                        meter_window.unminimize().unwrap();
                    }

                    app_handle
                        .save_window_state(WINDOW_STATE_FLAGS)
                        .expect("failed to save window state");
                    unload_driver();
                    app_handle.exit(0);
                } else if window.label() == LOGS_WINDOW_LABEL {
                    window.hide().unwrap();
                }
            }
            WindowEvent::Focused(focused) if !focused => {
                window
                    .app_handle()
                    .save_window_state(WINDOW_STATE_FLAGS)
                    .expect("failed to save window state");
            }
            _ => {}
        })
        .invoke_handler(tauri::generate_handler![
            load_encounters_preview,
            load_encounter,
            get_encounter_count,
            open_most_recent_encounter,
            delete_encounter,
            delete_encounters,
            toggle_meter_window,
            toggle_logs_window,
            open_url,
            save_settings,
            get_settings,
            open_db_path,
            delete_encounters_below_min_duration,
            get_db_info,
            disable_blur,
            enable_blur,
            write_log,
            toggle_encounter_favorite,
            delete_all_encounters,
            delete_all_uncleared_encounters,
            enable_aot,
            disable_aot,
            set_clickthrough,
            optimize_database,
            check_start_on_boot,
            set_start_on_boot,
            check_loa_running,
            start_loa_process,
            get_sync_candidates,
            sync,
            remove_driver,
            unload_driver,
        ])
>>>>>>> a63b070b
        .run(tauri_context)
        .expect("error while running application");

    Ok(())
}<|MERGE_RESOLUTION|>--- conflicted
+++ resolved
@@ -39,16 +39,12 @@
     let context = AppContext::new(package_info.version.to_string())?;
     let settings_manager = SettingsManager::new(context.settings_path.clone()).expect("could not create settings");
     load_windivert(&context.current_dir).expect("could not load windivert dependencies");
-<<<<<<< HEAD
     // load meter-data
-    AssetPreloader::new()?;
+    AssetPreloader::new(&context.current_dir)?;
     let database = Database::new(
         context.database_path.clone(),
         &context.version).expect("error setting up database: {}");
     let repository = database.create_repository();
-=======
-    AssetPreloader::new(&context.current_dir).expect("could not load meter-data");
->>>>>>> a63b070b
 
     tauri::Builder::default()
         .manage(context)
@@ -66,205 +62,9 @@
                 .with_state_flags(WINDOW_STATE_FLAGS)
                 .build(),
         )
-<<<<<<< HEAD
         .setup(setup)
         .on_window_event(on_window_event)
         .invoke_handler(generate_handlers())
-=======
-        .setup(|app| {
-            let app_handle = app.handle();
-            info!("starting app v{}", app.package_info().version);
-            #[cfg(not(debug_assertions))]
-            app::panic::add_hook_with_dialog(app.handle());
-
-            if let Err(e) = setup_db(app.handle()) {
-                warn!("error setting up database: {e}");
-            }
-
-            setup_tray(app_handle)?;
-
-            app.manage(AutoLaunchManager::new(
-                &app.package_info().name,
-                &std::env::current_exe()?,
-            ));
-
-            let update_checked = Arc::new(AtomicBool::new(false));
-            let checked_clone = update_checked.clone();
-            let cloned_app_handle = app_handle.clone();
-            tauri::async_runtime::spawn(async move {
-                match cloned_app_handle.updater().unwrap().check().await {
-                    #[cfg(not(debug_assertions))]
-                    Ok(Some(update)) => {
-                        info!("update available, downloading update: v{}", update.version);
-
-                        unload_driver();
-                        remove_driver();
-
-                        if let Err(e) = update.download_and_install(|_, _| {}, || {}).await {
-                            error!("failed to download update: {}", e);
-                        }
-                    }
-                    Err(e) => {
-                        warn!("failed to get update: {e}");
-                        checked_clone.store(true, Ordering::Relaxed);
-                    }
-                    _ => {
-                        info!("no update available");
-                        checked_clone.store(true, Ordering::Relaxed);
-                    }
-                }
-            });
-
-            let settings_manager = app_handle.state::<SettingsManager>();
-            let settings = settings_manager.read()?;
-
-            let meter_window = app.get_webview_window(METER_WINDOW_LABEL).unwrap();
-            meter_window
-                .restore_state(WINDOW_STATE_FLAGS)
-                .expect("failed to restore window state");
-
-            let mini_window = app.get_webview_window(METER_MINI_WINDOW_LABEL).unwrap();
-            meter_window
-                .restore_state(WINDOW_STATE_FLAGS)
-                .expect("failed to restore window state");
-            // #[cfg(debug_assertions)]
-            // {
-            //     meter_window.open_devtools();
-            // }
-
-            let logs_window = app.get_webview_window(LOGS_WINDOW_LABEL).unwrap();
-            logs_window
-                .restore_state(WINDOW_STATE_FLAGS)
-                .expect("failed to restore window state");
-
-            let mut port = 6040;
-
-            if let Some(settings) = settings.clone() {
-                info!("settings loaded");
-                if settings.general.mini {
-                    mini_window.show().unwrap();
-                } else if !settings.general.hide_meter_on_start && !settings.general.mini {
-                    meter_window.show().unwrap();
-                }
-                if !settings.general.hide_logs_on_start {
-                    logs_window.show().unwrap();
-                }
-                if !settings.general.always_on_top {
-                    meter_window.set_always_on_top(false).unwrap();
-                    mini_window.set_always_on_top(false).unwrap();
-                } else {
-                    meter_window.set_always_on_top(true).unwrap();
-                    mini_window.set_always_on_top(true).unwrap();
-                }
-
-                if settings.general.auto_iface && settings.general.port > 0 {
-                    port = settings.general.port;
-                }
-
-                if settings.general.start_loa_on_start {
-                    info!("auto launch game enabled");
-                    start_loa_process(app.handle().clone());
-                }
-            } else {
-                meter_window.show().unwrap();
-                logs_window.show().unwrap();
-            }
-
-            remove_driver();
-
-            // only start listening if we have live meter
-            #[cfg(feature = "meter-core")]
-            {
-                let app = app.app_handle().clone();
-                tokio::task::spawn_blocking(move || {
-                    // only start listening when there's no update, otherwise unable to remove driver
-                    while !update_checked.load(Ordering::Relaxed) {
-                        std::thread::sleep(std::time::Duration::from_millis(100));
-                    }
-                    info!("listening on port: {port}");
-                    live::start(app, port, settings).map_err(|e| {
-                        error!("unexpected error occurred in parser: {e}");
-                    })
-                });
-            }
-
-            // #[cfg(debug_assertions)]
-            // {
-            //     _logs_window.open_devtools();
-            // }
-
-            Ok(())
-        })
-        .on_window_event(|window, event| match event {
-            WindowEvent::CloseRequested { api, .. } => {
-                api.prevent_close();
-
-                if window.label() == METER_WINDOW_LABEL || window.label() == METER_MINI_WINDOW_LABEL
-                {
-                    let app_handle = window.app_handle();
-                    let meter_window = app_handle.get_webview_window(METER_WINDOW_LABEL).unwrap();
-                    let logs_window = app_handle.get_webview_window(LOGS_WINDOW_LABEL).unwrap();
-
-                    if logs_window.is_minimized().unwrap() {
-                        logs_window.unminimize().unwrap();
-                    }
-
-                    if meter_window.is_minimized().unwrap() {
-                        meter_window.unminimize().unwrap();
-                    }
-
-                    app_handle
-                        .save_window_state(WINDOW_STATE_FLAGS)
-                        .expect("failed to save window state");
-                    unload_driver();
-                    app_handle.exit(0);
-                } else if window.label() == LOGS_WINDOW_LABEL {
-                    window.hide().unwrap();
-                }
-            }
-            WindowEvent::Focused(focused) if !focused => {
-                window
-                    .app_handle()
-                    .save_window_state(WINDOW_STATE_FLAGS)
-                    .expect("failed to save window state");
-            }
-            _ => {}
-        })
-        .invoke_handler(tauri::generate_handler![
-            load_encounters_preview,
-            load_encounter,
-            get_encounter_count,
-            open_most_recent_encounter,
-            delete_encounter,
-            delete_encounters,
-            toggle_meter_window,
-            toggle_logs_window,
-            open_url,
-            save_settings,
-            get_settings,
-            open_db_path,
-            delete_encounters_below_min_duration,
-            get_db_info,
-            disable_blur,
-            enable_blur,
-            write_log,
-            toggle_encounter_favorite,
-            delete_all_encounters,
-            delete_all_uncleared_encounters,
-            enable_aot,
-            disable_aot,
-            set_clickthrough,
-            optimize_database,
-            check_start_on_boot,
-            set_start_on_boot,
-            check_loa_running,
-            start_loa_process,
-            get_sync_candidates,
-            sync,
-            remove_driver,
-            unload_driver,
-        ])
->>>>>>> a63b070b
         .run(tauri_context)
         .expect("error while running application");
 
