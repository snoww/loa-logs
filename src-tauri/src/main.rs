--- conflicted
+++ resolved
@@ -38,36 +38,26 @@
     let _ = app::logger::init()?;
     app::panic::set_hook_with_logger();
 
-<<<<<<< HEAD
-    let tauri_context: tauri::Context = tauri::generate_context!();
-    let package_info: &tauri::PackageInfo = tauri_context.package_info();
-
-    let context = AppContext::new(package_info.version.to_string())?;
-=======
     let tauri_context = tauri::generate_context!();
     let package_info = tauri_context.package_info();
     let context =
         AppContext::new(package_info.version.to_string()).expect("could not create context");
->>>>>>> df35ab9f
     let settings_manager =
         SettingsManager::new(context.settings_path.clone()).expect("could not create settings");
     load_windivert(&context.current_dir).expect("could not load windivert dependencies");
+    // load meter-data
     AssetPreloader::new(&context.current_dir).expect("could not load meter-data");
     let database = Database::new(context.database_path.clone(), &context.version)
         .expect("error setting up database: {}");
     let repository = database.create_repository();
-<<<<<<< HEAD
-
-    let handle = Handle::current();
-    async_runtime::set(handle.into());
-
-=======
     let auto_launch_manager = AutoLaunchManager::new(
         &package_info.name,
         &context.app_path,
     );
+
+    let handle = Handle::current();
+    async_runtime::set(handle.into());
         
->>>>>>> df35ab9f
     tauri::Builder::default()
         .manage(auto_launch_manager)
         .manage(context)
